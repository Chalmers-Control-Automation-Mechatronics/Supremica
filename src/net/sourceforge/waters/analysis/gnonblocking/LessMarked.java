--- conflicted
+++ resolved
@@ -12,11 +12,10 @@
 import gnu.trove.TIntHashSet;
 import gnu.trove.TLongArrayList;
 import gnu.trove.TLongHashSet;
+import gnu.trove.TLongProcedure;
 
 import net.sourceforge.waters.analysis.tr.ListBufferTransitionRelation;
 import net.sourceforge.waters.analysis.tr.TransitionIterator;
-import gnu.trove.TLongProcedure;
-import gnu.trove.TLongIntHashMap;
 
 
 /**
@@ -25,10 +24,10 @@
 
 public class LessMarked
 {
-  private LessMarkedCache mCache;
-  private TLongHashSet allvisited;
+  private final LessMarkedCache mCache;
+  private final TLongHashSet allvisited;
   private int mRevisited;
-  
+
   // #######################################################################
   // # Constructor
   public LessMarked(final ListBufferTransitionRelation automaton,
@@ -41,10 +40,10 @@
     allvisited = new TLongHashSet();
     mRevisited = 0;
   }
-  
-  private void statkeeping(long tuple) {
-    int first = getFirst(tuple);
-    int second = getSecond(tuple);
+
+  private void statkeeping(final long tuple) {
+    final int first = getFirst(tuple);
+    final int second = getSecond(tuple);
     if (first < second) {
       if (!allvisited.add(longify(first, second))) {mRevisited++;}
     } else {
@@ -52,7 +51,7 @@
     }
     //if (mRevisited % 1000000 == 0) {outputstats();}
   }
-  
+
   public void outputstats()
   {
     System.out.println("Distinct States: " + allvisited.size());
@@ -70,14 +69,10 @@
     boolean firgreater = true;
     while (!tovisit.isEmpty()) {
       tuple = tovisit.remove(tovisit.size() - 1);
-<<<<<<< HEAD
       final int f = getFirst(tuple);
       final int s = getSecond(tuple);
-=======
-      int f = getFirst(tuple);
-      int s = getSecond(tuple);
       if (f == s) {System.out.println("the same"); continue;}
-      int cache = mCache.isMoreOrLessMarked(tuple);
+      final int cache = mCache.isMoreOrLessMarked(tuple);
       if (cache < 0) {
         //System.out.println("cache used");
         firgreater = false; continue;
@@ -90,7 +85,6 @@
         //return -1;
       }
       statkeeping(tuple);
->>>>>>> 2890163f
       //System.out.println("f: " + f + "s:" + s);
       final boolean fmarked = mAutomaton.isMarked(f, mMarking);
       final boolean smarked = mAutomaton.isMarked(s, mMarking);
@@ -155,58 +149,56 @@
   {
     return (int)tuple;
   }
-<<<<<<< HEAD
-
-=======
-  
+
+
   private static class LessMarkedCache
   {
-    private TLongHashSet mLessMarked;
-    private TLongHashSet mIncomparable;
-    
+    private final TLongHashSet mLessMarked;
+    private final TLongHashSet mIncomparable;
+
     public LessMarkedCache()
     {
       mLessMarked = new TLongHashSet();
       mIncomparable = new TLongHashSet();
     }
-    
-    public void moreMarked(TLongHashSet set)
+
+    public void moreMarked(final TLongHashSet set)
     {
       set.forEach(new TLongProcedure() {
-          public boolean execute(long tuple) {
+          public boolean execute(final long tuple) {
             mLessMarked.add(longify(getSecond(tuple), getFirst(tuple)));
             return true;
           }
       });
     }
-    
-    public void lessMarked(TLongHashSet set)
+
+    public void lessMarked(final TLongHashSet set)
     {
       mLessMarked.addAll(set.toArray());
     }
-    
-    public void incomparable(long tuple)
+
+    @SuppressWarnings("unused")
+    public void incomparable(final long tuple)
     {
       mIncomparable.add(tuple);
       mIncomparable.add(longify(getSecond(tuple), getFirst(tuple)));
     }
-    
-    public boolean isIncomparable(long tuple)
+
+    public boolean isIncomparable(final long tuple)
     {
       return mIncomparable.contains(tuple);
     }
-    
-    public int isMoreOrLessMarked(long tuple)
+
+    public int isMoreOrLessMarked(final long tuple)
     {
       if (mLessMarked.contains(tuple)) {return -1;}
-      long tuple2 = longify(getSecond(tuple), getFirst(tuple));
+      final long tuple2 = longify(getSecond(tuple), getFirst(tuple));
       if (mLessMarked.contains(tuple2)) {return 1;}
       return 0;
     }
   }
-  
->>>>>>> 2890163f
+
   private final ListBufferTransitionRelation mAutomaton;
   private final TIntHashSet mNonCoreachable;
   private final int mMarking;
-}
+}