package net.sourceforge.waters.analysis.certainconf;

import java.util.ArrayList;
import java.util.Collections;

import gnu.trove.TIntArrayList;
import gnu.trove.TIntHashSet;
import gnu.trove.TIntStack;

import net.sourceforge.waters.analysis.abstraction.AbstractMarkingTRSimplifier;
import net.sourceforge.waters.analysis.tr.EventEncoding;
import net.sourceforge.waters.analysis.tr.IntSetBuffer;
import net.sourceforge.waters.analysis.tr.IntStateBuffer;
import net.sourceforge.waters.analysis.tr.ListBufferTransitionRelation;
import net.sourceforge.waters.analysis.tr.OneEventCachingTransitionIterator;
import net.sourceforge.waters.analysis.tr.PreTransitionBuffer;
import net.sourceforge.waters.analysis.tr.TauClosure;
import net.sourceforge.waters.analysis.tr.TransitionIterator;
import net.sourceforge.waters.model.analysis.AnalysisException;
import net.sourceforge.waters.model.analysis.OverflowException;
import net.sourceforge.waters.model.analysis.OverflowKind;


class CertainConflictsTRSimplifier extends AbstractMarkingTRSimplifier {

  public CertainConflictsTRSimplifier()
  {
  }

  public CertainConflictsTRSimplifier(final ListBufferTransitionRelation rel)
  {
    super(rel);
  }

    @Override
    protected void setUp()  throws AnalysisException {
        super.setUp();
        final ListBufferTransitionRelation rel = getTransitionRelation();
        if (rel.isUsedEvent(EventEncoding.TAU)) {
          mIsDeterministic = false;
          final TauClosure closure =
            rel.createSuccessorsTauClosure(mTransitionLimit);
          mTauIterator = closure.createIterator();
          mEventIterator = closure.createPostEventClosureIterator(-1);
        } else if (!rel.isDeterministic()) {
          mIsDeterministic = false;
          mTauIterator = null;
          final TransitionIterator iter = rel.createSuccessorsReadOnlyIterator();
          mEventIterator = new OneEventCachingTransitionIterator(iter);
        } else {
          mIsDeterministic = true;
          return;
        }

        final int numEvents = rel.getNumberOfProperEvents();
        int index = 0;
        for (int event = EventEncoding.NONTAU; event < numEvents; event++) {
          if (rel.isUsedEvent(event)) {
            index++;
          }
        }
        mEventIndexes = new int[index];
        index = 0;
        for (int event = EventEncoding.NONTAU; event < numEvents; event++) {
          if (rel.isUsedEvent(event)) {
            mEventIndexes[index++] = event;
          }
        }

        final int numStates = rel.getNumberOfStates();
        mSetOffsets = new TIntArrayList(numStates);
        mStateSetBuffer = new IntSetBuffer(numStates, 0, -1);
        mTransitionBuffer = new PreTransitionBuffer(numEvents, mTransitionLimit);
    }

    @Override
    protected void tearDown() {
        super.tearDown();
    }

    @Override
    public void reset()
    {
      super.reset();
      mSetOffsets = null;
      mStateSetBuffer = null;
      mTransitionBuffer = null;
    }
    @Override
    public int getPreferredInputConfiguration()
    {
      return ListBufferTransitionRelation.CONFIG_SUCCESSORS;
    }

    @Override
    protected boolean runSimplifier() throws AnalysisException
    {
      if (mIsDeterministic) {
        return false;
      } else {
        // 1. Collect initial state set.
        final ListBufferTransitionRelation rel = getTransitionRelation();

        final int numStates = rel.getNumberOfStates();
        final TIntHashSet init = new TIntHashSet();
        for (int state = 0; state < numStates; state++) {
          if (rel.isInitial(state)) {
            if (mTauIterator == null) {
              init.add(state);
            } else {
              checkAbort();
              mTauIterator.resetState(state);
              while (mTauIterator.advance()) {
                final int tausucc = mTauIterator.getCurrentTargetState();
                init.add(tausucc);
              }
            }
          }
        }
        int last = 0;
        if (!init.isEmpty()) {
          final int offset = mStateSetBuffer.add(init);
          mSetOffsets.add(offset);
          last = offset;
        } else if (numStates == 0) {
          return false;
        }
        // 2. Expand subset states.
        final IntSetBuffer.IntSetIterator iter = mStateSetBuffer.iterator();
        final ArrayList<Integer> current = new ArrayList<Integer>();
        final ArrayList<Integer> leadingcurrent = new ArrayList<Integer>();

        for (int source = 0; source < mSetOffsets.size(); source++) {
          final int set = mSetOffsets.get(source);

          for (final int event : mEventIndexes) {
            checkAbort();

            // set iterators
            mEventIterator.resetEvent(event);
            iter.reset(set);
            // first state in set
            int leading = 0;
            boolean firstiter = false;
            // for each state in current set
            while (iter.advance()) {
              final int state = iter.getCurrentData();
              if (!firstiter) leading = state;
              firstiter = true;
              mEventIterator.resume(state);
              while (mEventIterator.advance()) {
                final int target = mEventIterator.getCurrentTargetState();
                current.add(target);
                if (state == leading) {
                  leadingcurrent.add(target);
                }
              }
            }
            if (current.isEmpty()) continue;
            if (!leadingcurrent.isEmpty()) {
              for (int l = 0; l < leadingcurrent.size(); l++) {
                // swap leading to the front
                Collections.swap(current, 0, current.indexOf(leadingcurrent.get(l)));
                // prepare for add to stateSetBuffer
                Collections.sort(current.subList(1, current.size()));
                final int[] acurrent = new int[current.size()];
                for (int i = 0; i < acurrent.length; i++) acurrent[i] = current.get(i);

                final int offset = mStateSetBuffer.add(acurrent);

                final int target;
                if (offset > last) {
                  target = mSetOffsets.size();
                  if (target >= mStateLimit) {
                    throw new OverflowException(OverflowKind.STATE, mStateLimit);
                  }
                  mSetOffsets.add(offset);
                  last = offset;
                } else {
                  target = mSetOffsets.binarySearch(offset);
                }
                // add transitions for each permutation we just added
                mTransitionBuffer.addTransition(source, event, target);
              }
            }
            current.clear();
            leadingcurrent.clear();
          }
        }

        // 3. Build new transition relation.
        applyResultPartitionAutomatically();
        return true;
      }
    }
    @Override
    protected void applyResultPartition()
    throws AnalysisException
    {
      if (mSetOffsets != null) {
        final ListBufferTransitionRelation rel = getTransitionRelation();
        final int numDetStates = mSetOffsets.size();
        final int numProps = rel.getNumberOfPropositions();
        final long usedProps = rel.getUsedPropositions();
        final IntStateBuffer detStates = new IntStateBuffer(numDetStates, numProps, usedProps);
        detStates.setInitial(0, true);
        final IntSetBuffer.IntSetIterator iter = mStateSetBuffer.iterator();
        for (int detstate = 0; detstate < numDetStates; detstate++) {
          final int offset = mSetOffsets.get(detstate);
          iter.reset(offset);
          iter.advance();
          final int state = iter.getCurrentData();
          final long stateMarkings = rel.getAllMarkings(state);
          detStates.setAllMarkings(detstate, stateMarkings);
        }
        detStates.removeRedundantPropositions();

        final int numTrans = mTransitionBuffer.size();
        rel.reset(detStates, numTrans, ListBufferTransitionRelation.CONFIG_SUCCESSORS);
        rel.removeEvent(EventEncoding.TAU);
        mTransitionBuffer.addOutgoingTransitions(rel);
        rel.reconfigure(ListBufferTransitionRelation.CONFIG_PREDECESSORS);

        certainconfalgo(rel);
        rel.reconfigure(ListBufferTransitionRelation.CONFIG_SUCCESSORS);
        rel.checkReachability();
        rel.removeProperSelfLoopEvents();

      }

    }

    protected void certainconfalgo(final ListBufferTransitionRelation rel) throws AnalysisException
    {
      // to determine when no new states have been added to bad states
      boolean brothersAdded = false;
      // keep track of bad states
      mBadStates = new TIntHashSet();
      // total number of states
      final int numStates = rel.getNumberOfStates();

      do
      {
          final int before = updateBadStates(rel);
          if (before == 0) return;
          // find brothers of bad states (they'll be added to mBadStates
          // and go again if new states were added.
          brothersAdded = findBrothers() != before;
      } while (brothersAdded);

      // select dump state as first item
      final int[] allBadStates = mBadStates.toArray();
      final int dumpstate = allBadStates[0];

      for (int i = 0; i < numStates; i++) {
          final TransitionIterator iter =  rel.createPredecessorsModifyingIterator();
          iter.resetState(i);
          while (iter.advance())
          {
              final int from = iter.getCurrentSourceState();
              // remove transitions into the dump state from other bad states
              if (i == dumpstate )
              {
                  if (mBadStates.contains(from)) iter.remove();
                  continue;
              }
              // redirect transitions from good states, from bad to dump
              else if (mBadStates.contains(i) && !mBadStates.contains(from))
              {
                  rel.addTransition(from, iter.getCurrentEvent(), dumpstate);
                  if (rel.isInitial(i))
                      rel.setInitial(dumpstate, true);
              }

              if (mBadStates.contains(i) || from == dumpstate)
                  iter.remove();
          }
      }
    }

    @SuppressWarnings("unchecked")
    protected int findBrothers()
    {
      final int[] arr_mBadStates = mBadStates.toArray();

      final IntSetBuffer.IntSetIterator iter = mStateSetBuffer.iterator();

      for (int i = 0; i < arr_mBadStates.length; i++)
      {
          final int badstate = arr_mBadStates[i];
          iter.reset(badstate);

          // get the current set of states
          final ArrayList<Integer> t = new ArrayList<Integer>();
          while (iter.advance())
              t.add(iter.getCurrentData());

          // now permute set
          for (int j = 1; j < t.size(); j++)
          {
              final ArrayList<Integer> perm = (ArrayList<Integer>)t.clone();
              Collections.swap(perm, 0, j);
              // TODO: improve. (only an int[])
              Collections.sort(perm.subList(1, perm.size()));

              final int[] t_arr = new int[perm.size()];
              for (int k = 0; k < t_arr.length; k++)
                  t_arr[k] = perm.get(k);
              final int indexinset = mStateSetBuffer.get(t_arr);
              if (indexinset > -1)
                  mBadStates.add(indexinset);
          }
      }
      return mBadStates.size();
    }

    protected void testfunc()
    {

    }

    // this function updates the values in the variable mBadStates
    // it returns the number of states in mBadStates
    protected int updateBadStates(final ListBufferTransitionRelation rel) throws AnalysisException
    {
        final TransitionIterator prediter = rel.createPredecessorsReadOnlyIterator();
        final int defaultID = getDefaultMarkingID();

        final int numStates = rel.getNumberOfStates();
        final TIntHashSet coreachableStates = new TIntHashSet(numStates);
        final TIntStack unvisitedStates = new TIntStack();
        // Creates a hash set of all states which can reach an omega marked or alpha
        // marked state
        for (int sourceID = 0; sourceID < numStates; sourceID++)
        {
            if (rel.isMarked(sourceID, defaultID) &&
                rel.isReachable(sourceID) &&
                !mBadStates.contains(sourceID) &&
                coreachableStates.add(sourceID) )
            {
                checkAbort();
                unvisitedStates.push(sourceID);

                while (unvisitedStates.size() > 0) {
                    final int newSource = unvisitedStates.pop();

                    prediter.resetState(newSource);

                    while (prediter.advance()) {
                        final int predID = prediter.getCurrentSourceState();
                        if (rel.isReachable(predID) && !mBadStates.contains(predID) && predID != newSource && coreachableStates.add(predID))
                        {
                            unvisitedStates.push(predID);
                        }
                    }
                }
            }
        }
        // Blacklist states which cannot reach a state marked.

        for (int sourceID = 0; sourceID < numStates; sourceID++) {
            if (rel.isReachable(sourceID) && !coreachableStates.contains(sourceID)) {
                mBadStates.add(sourceID);
                // remove marking
                rel.setMarked(sourceID, getDefaultMarkingID(), false);
            }
        }

        return mBadStates.size();
    }

    //#########################################################################
    //# Data Members
    private final int mStateLimit = Integer.MAX_VALUE;
    private final int mTransitionLimit = Integer.MAX_VALUE;

    private boolean mIsDeterministic;
    private int[] mEventIndexes;
    private TransitionIterator mTauIterator;
    private TransitionIterator mEventIterator;
    private TIntArrayList mSetOffsets;
    private TIntHashSet mBadStates;
    private IntSetBuffer mStateSetBuffer;
    private PreTransitionBuffer mTransitionBuffer;
<<<<<<< HEAD
=======

>>>>>>> f03098ea
}<|MERGE_RESOLUTION|>--- conflicted
+++ resolved
@@ -382,8 +382,4 @@
     private TIntHashSet mBadStates;
     private IntSetBuffer mStateSetBuffer;
     private PreTransitionBuffer mTransitionBuffer;
-<<<<<<< HEAD
-=======
-
->>>>>>> f03098ea
 }