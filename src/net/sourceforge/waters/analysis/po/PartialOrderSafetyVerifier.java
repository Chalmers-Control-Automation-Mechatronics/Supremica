//# -*- indent-tabs-mode: nil  c-basic-offset: 2 -*-
//###########################################################################
//# PROJECT: Waters
//# PACKAGE: net.sourceforge.waters.analysis.po
//# CLASS:   PartialOrderSafetyVerifier
//###########################################################################
//# $Id$
//###########################################################################

package net.sourceforge.waters.analysis.po;

import gnu.trove.list.array.TIntArrayList;
import gnu.trove.set.hash.THashSet;
import gnu.trove.set.hash.TIntHashSet;

import java.math.BigInteger;
import java.util.ArrayList;
import java.util.Arrays;
import java.util.BitSet;
import java.util.Collection;
import java.util.Collections;
import java.util.LinkedList;
import java.util.List;
import java.util.Set;

import net.sourceforge.waters.analysis.monolithic.BlockedArrayList;
import net.sourceforge.waters.analysis.monolithic.StateHashSet;
import net.sourceforge.waters.model.analysis.AbortException;
import net.sourceforge.waters.model.analysis.AnalysisException;
import net.sourceforge.waters.model.analysis.InvalidModelException;
import net.sourceforge.waters.model.analysis.KindTranslator;
import net.sourceforge.waters.model.analysis.OverflowException;
import net.sourceforge.waters.model.analysis.VerificationResult;
import net.sourceforge.waters.model.analysis.des.AbstractSafetyVerifier;
import net.sourceforge.waters.model.analysis.des.NondeterministicDESException;
import net.sourceforge.waters.model.analysis.des.SafetyDiagnostics;
import net.sourceforge.waters.model.analysis.des.SafetyVerifier;
import net.sourceforge.waters.model.des.AutomatonProxy;
import net.sourceforge.waters.model.des.EventProxy;
import net.sourceforge.waters.model.des.ProductDESProxy;
import net.sourceforge.waters.model.des.ProductDESProxyFactory;
import net.sourceforge.waters.model.des.SafetyTraceProxy;
import net.sourceforge.waters.model.des.StateProxy;
import net.sourceforge.waters.model.des.TraceStepProxy;
import net.sourceforge.waters.model.des.TransitionProxy;
import net.sourceforge.waters.xsd.base.ComponentKind;
import net.sourceforge.waters.xsd.base.EventKind;

import org.apache.log4j.Logger;


/**
 * <P>
 * A Java implementation of the controllability check algorithm. This
 * algorithm does a brute-force state exploration to check whether the given
 * model is controllable.
 * </P>
 *
 * @author Adrian Shaw
 */

public class PartialOrderSafetyVerifier extends AbstractSafetyVerifier
  implements SafetyVerifier
{

  //#########################################################################
  //# Constructors
  /**
   * Creates a new safety verifier to check a particular model.
   *
   * @param translator
   *          The kind translator is used to remap component and event kinds.
   * @param factory
   *          The factory used for trace construction.
   */
  public PartialOrderSafetyVerifier(final KindTranslator translator,
                                    final SafetyDiagnostics diag,
                                    final ProductDESProxyFactory factory)
  {
    this(null, translator, diag, factory);
  }

  /**
   * Creates a new safety verifier to check a particular model.
   *
   * @param model
   *          The model to be checked by this verifier.
   * @param translator
   *          The kind translator is used to remap component and event kinds.
   * @param factory
   *          The factory used for trace construction.
   */
  public PartialOrderSafetyVerifier(final ProductDESProxy model,
                                    final KindTranslator translator,
                                    final SafetyDiagnostics diag,
                                    final ProductDESProxyFactory factory)
  {
    super(model, translator, diag, factory);
    MAXDEPTH = 500;
  }

  //#########################################################################
  //# Invocation

  @Override
  @SuppressWarnings("unchecked")
  public boolean run() throws AnalysisException
  {
    try {
      setUp();
      final ProductDESProxy model = getModel();
      final KindTranslator translator = getKindTranslator();

      Set<StateProxy> stateSet;
      int i, j, k = 0;
      int ck = 0;
      int bl = 0;
      int mask = 0;
      int codeLength = 0;
      int cp = 0;

      mNumAutomata = 0;
      mNumEvents = 0;
      mNumPlants = 0;
      mStateTupleSize = 0;

      mLoopCount = 0;

      final Collection<AutomatonProxy> automata =
        new LinkedList<AutomatonProxy>();
      for (final AutomatonProxy aut : model.getAutomata()) {
        final ComponentKind kind = translator.getComponentKind(aut);
        if (kind != null) {
          switch (kind) {
          case PLANT:
            mNumPlants++;
            automata.add(aut);
            break;
          case SPEC:
            automata.add(aut);
            break;
          default:
            break;
          }
        }
      }

      mPlantTransitionMap = new ArrayList<int[][]>();
      mSpecTransitionMap = new ArrayList<int[][]>();
      mIndexList = new ArrayList<Integer>();
      mStateList = new BlockedArrayList<PartialOrderStateTuple>(PartialOrderStateTuple.class);
      // TODO Order events so uncontrollables are first.
      mEventCodingList = new ArrayList<EventProxy>(model.getEvents());
      mPlantEventList = new ArrayList<byte[]>();
      mSpecEventList = new ArrayList<byte[]>();
      mPlantEventHash = new ArrayList<int[]>();
      mSpecEventHash = new ArrayList<int[]>();

      mNumEvents = mEventCodingList.size();
      mNumAutomata = automata.size();
      mAutomata = new AutomatonProxy[mNumAutomata];

      mEnabledUnionList = new TIntArrayList(mNumEvents);

      // Empty case
      if (mNumAutomata == 0) {
        return setSatisfiedResult();
      }

      mBitLengthList = new int[mNumAutomata];
      mMaskList = new int[mNumAutomata];
      mCodePosition = new int[mNumAutomata];
      mSystemState = new int[mNumAutomata];

      final List<AutomatonProxy>[] automataContainingEvents = new ArrayList[mNumEvents];
      for (i = 0; i < mNumEvents; i++){
        automataContainingEvents[i] = new ArrayList<AutomatonProxy>();
      }

      // Separate the automatons by kind
      AutomatonProxy initUncontrollable = null;
      for (final AutomatonProxy ap : automata) {
        // Get all states
        stateSet = ap.getStates();
        // Encoding states to binary values
        final List<StateProxy> codes = new ArrayList<StateProxy>(stateSet);
        // Encoding events to binary values
        final byte[] aneventCodingList = new byte[mNumEvents];
        final int[] events = new int[ap.getEvents().size()];
        i = 0;
        for (final EventProxy evp : ap.getEvents()) {
          final int eventIndex = mEventCodingList.indexOf(evp);
          events[i] = eventIndex;
          aneventCodingList[eventIndex] = 1;
          automataContainingEvents[eventIndex].add(ap);
          i++;
        }
        // Encoding transitions to binary values
        final int stateSize = codes.size();
        final int[][] atransition = new int[stateSize][mNumEvents];
        for (i = 0; i < stateSize; i++) {
          for (j = 0; j < mNumEvents; j++) {
            atransition[i][j] = -1;
          }
        }
        for (final TransitionProxy tp : ap.getTransitions()) {
          final int source = codes.indexOf(tp.getSource());
          final int event = mEventCodingList.indexOf(tp.getEvent());
          if (atransition[source][event] >= 0) {
            throw new NondeterministicDESException(ap, tp.getSource(),
                                                   tp.getEvent());
          }
          final int target = codes.indexOf(tp.getTarget());
          atransition[source][event] = target;
        }
        // Compute bit length and mask
        bl = BigInteger.valueOf(stateSize).bitLength();
        mask = (1 << bl) - 1;

        // Find initial state
        StateProxy initialState = null;
        for (final StateProxy sp : stateSet) {
          if (sp.isInitial()) {
            if (initialState == null) {
              initialState = sp;
            } else {
              throw new NondeterministicDESException(ap, sp);
            }
          }
        }
        final ComponentKind kind = translator.getComponentKind(ap);
        if (initialState == null) {
          if (kind == ComponentKind.PLANT
              || translator.getEventKind(KindTranslator.INIT) == EventKind.CONTROLLABLE) {
            return setSatisfiedResult();
          } else {
            initUncontrollable = ap;
          }
        }
        // Store all the information by automaton type
        switch (kind) {
        case PLANT:
          mAutomata[ck] = ap;
          mSystemState[ck] = codes.indexOf(initialState);
          mPlantEventList.add(aneventCodingList);
          mPlantEventHash.add(events);
          mPlantTransitionMap.add(atransition);
          mBitLengthList[ck] = bl;
          mMaskList[ck] = mask;
          ck++;
          break;
        case SPEC:
          final int pk = k + mNumPlants;
          mAutomata[pk] = ap;
          mSystemState[pk] = codes.indexOf(initialState);
          mSpecEventList.add(aneventCodingList);
          mSpecEventHash.add(events);
          mSpecTransitionMap.add(atransition);
          mBitLengthList[pk] = bl;
          mMaskList[pk] = mask;
          k++;
          break;
        default:
          break;
        }
      }
      if (initUncontrollable != null) {
        final ProductDESProxyFactory factory = getFactory();
        final String tracename = getTraceName();
        final String comment =
          getTraceComment(null, initUncontrollable, null);
        final TraceStepProxy step = factory.createTraceStepProxy(null);
        final List<TraceStepProxy> steps = Collections.singletonList(step);
        final SafetyTraceProxy counterexample =
          factory.createSafetyTraceProxy(tracename, comment, null, model,
                                         automata, steps);
        return setFailedResult(counterexample);
      }

      //Begin to compute dependency of events
      final PartialOrderEventDependencyKind[][] eventDependencyMap =
        PartialOrderEventDependencyKind.arrayOfDefault(mNumEvents);

      for (i = 0; i < mEventCodingList.size(); i++) {
        // Consider every possible pairs of events in the model by looping
        // through events twice.
        final Collection<AutomatonProxy> outerAutomata =
          new THashSet<AutomatonProxy>(automataContainingEvents[i]);
        for (j = 0; j < i; j++) {
          //ordering has no effect on dependency so only check events one way
          boolean commuting = true;
          //get the list of automata containing event at index j
          final Collection<AutomatonProxy> innerAutomata =
            automataContainingEvents[j];
          //compute the list of all automata that contain both of the events currently being considered
          for (final AutomatonProxy ap : innerAutomata) {
            if (outerAutomata.contains(ap)) {
              stateSet = ap.getStates();
              //the two events can either be exclusive or not in any automata
              boolean exclusive = true;
              int[][] transitionMap = null;
              //get the appropriate transition map for the automata currently being considered
              final int index = indexOfAutomaton(ap, mAutomata);
              if (index >= 0) {
                //transition maps are stored in different lists depending on the kind of the automata
                if (translator.getComponentKind(ap) == ComponentKind.PLANT) {
                  transitionMap = mPlantTransitionMap.get(index);
                } else if (translator.getComponentKind(ap) == ComponentKind.SPEC) {
                  //specification automata begin to be indexed after all of the plants in the list of automata
                  transitionMap = mSpecTransitionMap.get(index - mNumPlants);
                }
              } else {
                throw new InvalidModelException("Cannot find automaton "
                                                + ap.getName());
              }

              //check every state in the current automaton and check commutativity and exclusivity
              for (k = 0; k < stateSet.size(); k++) {
                int targetIndex1;
                int targetIndex2;

                //check if both events are enabled in the current state and store their targets
                if ((targetIndex1 = transitionMap[k][i]) > -1
                    && (targetIndex2 =
                      transitionMap[k][j]) > -1) {
                  //when both events are enabled they commute iff when executed in either sequence they result in the same state and they do not disable one another.
                  //As soon as the two events are found not to commute in any single automaton they will not commute in the synchronous product unless they are found
                  //to be exclusive.
                  commuting &=
                    transitionMap[targetIndex1][j] == transitionMap[targetIndex2][i]
                      && transitionMap[targetIndex1][j] != -1;
                  //two events enabled in the same state are by definition not exclusive in that automaton
                  exclusive = false;
                }
              }
              //two events found to remain exclusive after checking all states in any automaton where they both exist guarantees the independence of those events
              //in the synchronous product, regardless of whether or not they commute in any or all automata
              if (exclusive) {
                eventDependencyMap[i][j] =
                  PartialOrderEventDependencyKind.EXCLUSIVE;
                eventDependencyMap[j][i] =
                  PartialOrderEventDependencyKind.EXCLUSIVE;
                break;
              }
            }
          }
          //if after checking all the states in which both events occur the states are found to commute every time they are both enabled, then those events will be
          //independent in the synchronous product
          if (commuting) {
            if (eventDependencyMap[i][j] !=
              PartialOrderEventDependencyKind.EXCLUSIVE) {
              eventDependencyMap[i][j] =
                PartialOrderEventDependencyKind.COMMUTING;
              eventDependencyMap[j][i] =
                PartialOrderEventDependencyKind.COMMUTING;
            }
          }
        }
      }
      int numDependents = 0;
      mReducedEventDependencyMap =
        new PartialOrderEventDependencyTuple[mNumEvents][];
      for (i = 0; i < mNumEvents; i++) {
        final ArrayList<PartialOrderEventDependencyTuple> temp =
          new ArrayList<PartialOrderEventDependencyTuple>();
        for (j = 0; j < mNumEvents; j++) {
          if (i != j){
            if (eventDependencyMap[i][j] == PartialOrderEventDependencyKind.NONCOMMUTING) {
            temp.add(new PartialOrderEventDependencyTuple
                     (j, eventDependencyMap[i][j]));
            numDependents++;
            }
          }
        }
        mReducedEventDependencyMap[i] =
          temp.toArray(new PartialOrderEventDependencyTuple[temp.size()]);
      }
      numDependents/=2;
      mNumIndependentPairings = getTotalEventPairings() - numDependents;

      // Compute stuttering of events
      // Set up initial conditions, all events labelled as stuttering
      //setEnablings();

      //Non-stuttering if an event can take the system from a controllable
      //state to an uncontrollable state. Controllability of states depends
      //on the kinds of events (uncontrollable/controllable) that are enabled
      //in them and if they belong to a plant or spec automaton

      //Iterate over all uncontrollable events
      /*for (i = 0; i < mNumEvents; i++){
        if (mEventCodingList.get(i).getKind() == EventKind.UNCONTROLLABLE){
          events:
          //Iterate over all events to consider every event pairing
          for (j = 0; j < mNumEvents; j++){
            //If a transition in a plant involving event x never leads to a
            //state in which an uncontrollable event y is enabled, then event
            //x can never lead to an uncontrollable state, and hence is a
            //stuttering event
            for (k = 0; k < mNumPlants; k++){
              if (!mPartialOrderEvents[j].eventEnablesUncontrollable(i,k)){
                continue events;
              }
            }
            //If a transition involving event x can lead to a state y in which
            //and uncontrollable state is enabled, then all transitions in all
            //specs involving x must lead to a state where that uncontrollable
            //event is enabled, otherwise x is non stuttering
            for (int l = mNumPlants; l < mNumAutomata; l++){
              if (mPartialOrderEvents[j].eventDisablesUncontrollable(i,l)){
                mPartialOrderEvents[j].setStutter(PartialOrderEventStutteringKind.NONSTUTTERING);
                break;
              }
            }
          }
        }
      }*/


      // Set the mCodePosition list
      for (i = 0; i < mNumAutomata; i++) {
        codeLength += mBitLengthList[i];
        if (codeLength <= 32) {
          mCodePosition[i] = cp;
        } else {
          codeLength = mBitLengthList[i];
          cp++;
          mCodePosition[i] = cp;
        }
      }
      mStateTupleSize = cp + 1;

      if (isControllableReduced(mSystemState)) {
        return setSatisfiedResult();
      } else {
        convertToBredthFirst();
        final SafetyTraceProxy counterexample = computePOCounterExample();
        return setFailedResult(counterexample);
      }
    } catch (final AnalysisException exception) {
      throw setExceptionResult(exception);
    } catch (final OutOfMemoryError error) {
      tearDown();
      final Logger logger = getLogger();
      logger.debug("<out of memory>");
      final OverflowException exception = new OverflowException(error);
      throw setExceptionResult(exception);
    } finally {
      tearDown();
    }
  }

  /**
   * Finds and returns the index of a given automaton in a given array
   *
   * @param ap
   *          - automaton to be found
   * @param automata
   *          - array to search
   * @return - index of ap in automaton or -1 if not contained
   */
  private int indexOfAutomaton(final AutomatonProxy ap,
                               final AutomatonProxy[] automata)
  {
    for (int i = 0; i < automata.length; i++) {
      if (automata[i] == ap) {
        return i;
      }
    }
    return -1;
  }

  /**
   * Initialises the array of partial order events and synchronises it with
   * the existing array of events. Calculates for every event which uncontrollable
   * events they either enable for each plant, or disable for each spec
   */
  @SuppressWarnings("unused")
  private void setEnablings(){
    //Initialising array of partial order events
    mPartialOrderEvents = new PartialOrderEvent[mNumEvents];
    for (int i = 0; i < mNumEvents; i++){
      mPartialOrderEvents[i] = new PartialOrderEvent(i,mNumAutomata,mNumPlants,mNumEvents);
    }
    //Begin to compute enablings/disablings for events
    //Each event has a different set of enablings for every automata, so loop
    //over each automata
    for (int j = 0; j < mNumAutomata; j++){
      //pick out the transition map for the current automata
      final int[][] transitionMap = j < mNumPlants ? mPlantTransitionMap.get(j) :
        mSpecTransitionMap.get(j - mNumPlants);
      final byte[] eventList = j < mNumPlants ? mPlantEventList.get(j) :
        mSpecEventList.get(j - mNumPlants);
      final int size = mAutomata[j].getStates().size();
      //Each event can be enabled in any number of states initially so loop
      //over each state
      for (int i = 0; i < size; i++){
        //The index of the following loop will be the index of the event that
        //the enabling is being computed for
        for (int k = 0; k < mNumEvents; k++){
          if (eventList[k] != 1){
            continue;
          }
          //find the target state for the transition involving the currently
          //visited state and the event being considered for enablings
          final int target = transitionMap[i][k];
          if (target != -1){
            //if such a target exists then the event is enabled in that state
            //so now check all other uncontrollable events to see if they are
            //enabled or disabled in that target state and record the information
            //in the current partial order event
            for (int l = 0; l < mNumEvents; l++){
              if (eventList[l] != 1){
                continue;
              }
              if (mEventCodingList.get(l).getKind() == EventKind.UNCONTROLLABLE){
                mPartialOrderEvents[k].addEnabled
                  (j, l, transitionMap[target][l] != -1);
              }
            }
          }
        }
      }
    }
  }

  private int getTotalEventPairings(){
    return (mNumEvents * (mNumEvents - 1)) / 2;
  }

  @Override
  public void tearDown(){
    super.tearDown();
    mStateList = null;
    mStateSet = null;
    mIndexList = null;
  }

  //#########################################################################
  //# Interface net.sourceforge.waters.model.analysis.ModelAnalyser
  @Override
  public boolean supportsNondeterminism()
  {
    return false;
  }

  //#########################################################################
  //# Interface net.sourceforge.waters.model.analysis.ModelVerifier
  @Override
  public void setKindTranslator(final KindTranslator translator)
  {
    super.setKindTranslator(translator);
    clearAnalysisResult();
  }

  //#########################################################################
  //# Setting the Result
  @Override
  protected void addStatistics()
  {
    //final int totalPairings = getTotalEventPairings();
    //System.out.println("Number of independent event pairings in " +
     //                   getModel().getName() + ": "
     //                   + mNumIndependentPairings + "/" + totalPairings +
     //                   "\nCycles closed: " + mLoopCount);
    super.addStatistics();
    final VerificationResult result = getAnalysisResult();
    result.setNumberOfAutomata(mNumAutomata);
    if (mStateSet != null){
      final int numstates = mStateSet.size();
      result.setNumberOfStates(numstates);
      result.setPeakNumberOfNodes(numstates);
    }
  }

  //#########################################################################
  //# Auxiliary Methods

  private boolean isControllableReduced(final int[] sState) throws AnalysisException{
    mStack = new ArrayList<PartialOrderStateTuple>();
    mStateSet = new StateHashSet<PartialOrderStateTuple>(PartialOrderStateTuple.class);
    mLocalSet = new TIntHashSet();
    mSuccessor = new int[mNumAutomata];

    final PartialOrderStateTuple dummy = new PartialOrderStateTuple(0);
    mInitialState = new PartialOrderStateTuple(mStateTupleSize);
    encode(sState, mInitialState);
    mInitialState.setPred(dummy);
    mStateSet.getOrAdd(mInitialState);
    mStack.add(mInitialState);
    mStateTuple = new PartialOrderStateTuple(mStateTupleSize);

    final List<PartialOrderStateTuple> backtrace = new ArrayList<PartialOrderStateTuple>();
    backtrace.add(dummy);
    PartialOrderStateTuple pred;
    PartialOrderStateTuple current;
    //mFullyExpanded = new THashSet<PartialOrderStateTuple>();

    while(true){
      if (mStack.isEmpty()){
        current = null;
        pred = dummy;
      }
      else{
        current = mStack.get(mStack.size() - 1);
        pred = current.getPred();
      }
      while (backtrace.get(backtrace.size() - 1) != pred){
        final PartialOrderStateTuple popped = backtrace.remove(backtrace.size() - 1);
        popped.setMayNeedExpansion(false);
        if (popped.FullyExpand()){
          current = popped;
          current.setFullyExpand(false);
          break;
        }
      }
      if (current == null){
        break;
      }
      backtrace.add(current);
      if (!mStack.isEmpty()){
        if (current == mStack.get(mStack.size() - 1)){
          mStack.remove(mStack.size() - 1);
          current.setMayNeedExpansion(true);
          final int[] ample;
          if ((ample = ample3(current)) == null){
            return false;
          }
          expand(current,ample);
        }
        else{
          expand(current, enabled(current));
        }
      }
      else{
        expand(current, enabled(current));
      }
    }
    return true;
  }

  private void expand(final PartialOrderStateTuple current, final int[] events) throws AnalysisException{
    int i;
    for (final int e : events){
      for (i = 0; i < mNumAutomata; i++){
        final boolean plant = i < mNumPlants;
        final int si = i - mNumPlants;
        if ((plant ?
            mPlantEventList.get(i)[e]:mSpecEventList.get(si)[e]) != 1){
          mSuccessor[i] = mSystemState[i];
        }
        else {
          mSuccessor[i] = plant ? mPlantTransitionMap.get(i)[mSystemState[i]][e] :
            mSpecTransitionMap.get(si)[mSystemState[i]][e];
        }
      }
      encode(mSuccessor, mStateTuple);
      final PartialOrderStateTuple found =mStateSet.getOrAdd(mStateTuple);
      if (found == null) {
        mStateTuple.setPred(current);
        mStack.add(mStateTuple);
        mStateTuple = new PartialOrderStateTuple(mStateTupleSize);
        if (mStateSet.size() > getNodeLimit()) {
          throw new OverflowException(getNodeLimit());
        } else {
          checkAbort();
        }
      }
      else{
        if (found.mayNeedExpansion()){
          found.setFullyExpand(true);
          mLoopCount++;
        }
      }
    }
  }

  private int[] enabled(final PartialOrderStateTuple current)
  {
    final KindTranslator translator = getKindTranslator();
    final TIntArrayList temp = new TIntArrayList();
    decode(current,mSystemState);
    events:
    for (int i = 0; i < mNumEvents; i++){
      final EventProxy event = mEventCodingList.get(i);
      final EventKind kind = translator.getEventKind(event);
      for (int j = 0; j < mNumAutomata; j++){
        final boolean plant = j < mNumPlants;
        final int si = j - mNumPlants;
        if ((plant ? mPlantEventList.get(j)[i]:mSpecEventList.get(si)[i]) == 0){
          continue;
        }
        final int[][] transitionMap = plant ? mPlantTransitionMap.get(j) :
          mSpecTransitionMap.get(j - mNumPlants);
        if (transitionMap[mSystemState[j]][i] == -1){
          if (kind == EventKind.UNCONTROLLABLE && !plant){
            mErrorEvent = i;
            mErrorAutomaton = j;
            mErrorState = current;
            return null;
          }
          else{
            continue events;
          }
        }
      }
      temp.add(i);
    }
    return temp.toArray();
  }

  @SuppressWarnings("unused")
  private int[] ample(final PartialOrderStateTuple current){
    final int[] enabled = enabled(current);
    if (enabled == null){
      return null;
    }
    if (enabled.length == 1){
      return enabled;
    }

    final TIntArrayList ample = new TIntArrayList();
    final TIntHashSet ampleSet = new TIntHashSet();
    final BitSet ampleDependencies = new BitSet(mNumEvents);

    int i, temp, e;
    int next = 0;
    final int[] ampleState = new int[mNumAutomata];
    PartialOrderStateTuple ampleStateTuple = new PartialOrderStateTuple(mStateTupleSize);

    ample:
    while (ample.size() < enabled.length){
      final int ampleCandidate = enabled[next];
      ample.add(ampleCandidate);
      ampleSet.add(ampleCandidate);
      if (ampleSet.containsAll(enabled)){
        return enabled;
      }
      for (final PartialOrderEventDependencyTuple t :
        mReducedEventDependencyMap[ampleCandidate]){
        ampleDependencies.set(t.getCoupling());
      }
      next++;

      final List<PartialOrderStateTuple> stack = new ArrayList<PartialOrderStateTuple>();
      final StateHashSet<PartialOrderStateTuple> localStateSet =
        new StateHashSet<PartialOrderStateTuple>(PartialOrderStateTuple.class);
      stack.add(current);
      localStateSet.getOrAdd(current);
      while(stack .size() > 0){
        final PartialOrderStateTuple newCurrent = stack.remove(stack.size() - 1);
        decode(newCurrent,ampleState);
        events:
        for (e = 0; e < mNumEvents; e++){
          for (i = 0; i < mNumAutomata; i++){
            final boolean plant = i < mNumPlants;
            final int si = i - mNumPlants;
            if ((plant ?
              mPlantEventList.get(i)[e]:mSpecEventList.get(si)[e]) != 1){
              mSuccessor[i] = ampleState[i];
            }
            else if ((temp = plant ? mPlantTransitionMap.get(i)[ampleState[i]][e] :
              mSpecTransitionMap.get(si)[ampleState[i]][e]) != -1){
              mSuccessor[i] = temp;
            }
            else{
              continue events;
            }
          }
          if (ampleSet.contains(e)){
            continue events;
          }
          if (ampleDependencies.get(e)){
            continue ample;
          }
          encode(mSuccessor, ampleStateTuple);
          if (localStateSet.getOrAdd(ampleStateTuple) == null) {
            stack.add(ampleStateTuple);
            if (stack.size() > MAXDEPTH){
              continue ample;
            }
          }
          ampleStateTuple = new PartialOrderStateTuple(mStateTupleSize);
        }
      }
      break;
    }
    return ample.toArray();
  }

  private int[] ample3(final PartialOrderStateTuple current){
    final int[] enabled = enabled(current);
    if (enabled == null){
      return null;
    }
    if (enabled.length == 1){
      return enabled;
    }
    final TIntHashSet enabledSet = new TIntHashSet(enabled);
    final TIntArrayList ample = new TIntArrayList();
    final TIntHashSet ampleSet = new TIntHashSet();
    final TIntHashSet considered = new TIntHashSet();
    int next = 0;
    int i,j,k;

    ample:
    for (i = 0; i < enabled.length; i++){
      if (considered.contains(enabled[next])){
        continue;
      }
      final TIntArrayList dependentNonEnabled = new TIntArrayList();

      ample.add(enabled[next]);
      ampleSet.add(enabled[next]);
      considered.add(enabled[next]);
      next++;

      for (j = 0; j < mEventCodingList.size(); j++){
        if (!ampleSet.contains(j)){
          final BitSet ampleDependencies = new BitSet(mNumEvents);
          for (final PartialOrderEventDependencyTuple t :
            mReducedEventDependencyMap[j]){
            ampleDependencies.set(t.getCoupling());
          }
          for (k = 0; k < ample.size(); k++){
            if (ampleDependencies.get(ample.get(k))){
              if (enabledSet.contains(j)){
                ample.add(j);
                ampleSet.add(j);
                considered.add(j);
                j = -1;
              }
              else{
                dependentNonEnabled.add(j);
              }
              break;
            }
          }
        }
      }
      final TIntHashSet unionSet =
        new TIntHashSet(ample.size() + dependentNonEnabled.size());
      for (j = 0; j < dependentNonEnabled.size(); j++){
        unionSet.add(dependentNonEnabled.get(j));
      }
      for (j = 0; j < ample.size(); j++){
        unionSet.add(ample.get(j));
      }
      if (unionSet.size() == mEventCodingList.size()){
        return ample.toArray();
      }
      final TIntHashSet eventsSetMinusUnion = new TIntHashSet();
      for (j = 0; j < mEventCodingList.size(); j++){
        if (!unionSet.contains(j)){
          eventsSetMinusUnion.add(j);
        }
      }
      boolean danger = false;
      for (k = 0; k < dependentNonEnabled.size(); k++){
        final int dependent = dependentNonEnabled.get(k);
        for (j = 0; j < mAutomata.length; j++){
          final boolean plant = j < mNumPlants;
          final byte[] eventList = plant ? mPlantEventList.get(j) :
                          mSpecEventList.get(j - mNumPlants);
          if (eventList[dependent] == 1){
            if (canBecomeEnabled(current,dependent,eventsSetMinusUnion,j)){
              danger = true;
              break;
            }
          }
        }
        if (danger){
          ample.clear();
          ampleSet.clear();
          continue ample;
        }
      }
      return ample.toArray();
    }
    return enabled;
  }

  private boolean canBecomeEnabled(final PartialOrderStateTuple current,
                                   final int dependent, final TIntHashSet unionList,
                                   final int automatonIndex){
    int i, e, temp;
    final boolean plant = automatonIndex < mNumPlants;
    final int si = automatonIndex - mNumPlants;

    final int[][] transMap = plant ? mPlantTransitionMap.get(automatonIndex):
      mSpecTransitionMap.get(si);
    final int[] eventArray = plant? mPlantEventHash.get(automatonIndex) :
      mSpecEventHash.get(si);

    for (i = 0; i < eventArray.length; i++){
      e = eventArray[i];
      if (unionList.contains(e)){
        mEnabledUnionList.add(e);
      }
    }

    if (mEnabledUnionList.size() > 0){
      final TIntArrayList stack = new TIntArrayList();
      final int[] ampleState = new int[mNumAutomata];

      decode(current,ampleState);
      stack.add(ampleState[automatonIndex]);
      mLocalSet.add(ampleState[automatonIndex]);

      while(stack .size() > 0){
        final int stateIndex = stack.removeAt(stack.size() - 1);
        if(transMap[stateIndex][dependent] != -1){
          mLocalSet.clear();
          mEnabledUnionList.clear();
          return true;
        }
        i = mEnabledUnionList.size();
        for (e = 0; e < i; e++){
          final int event = mEnabledUnionList.get(e);
          if ((temp = transMap[stateIndex][event]) != -1){
            if (mLocalSet.add(temp)){
              stack.add(temp);
            }
          }
        }
      }
      mEnabledUnionList.clear();
      mLocalSet.clear();
    }
    return false;
  }

  @SuppressWarnings("unused")
  private void orderStutterEvents(final int[] events){
    final TIntArrayList stutter = new TIntArrayList();
    final TIntArrayList nonStutter = new TIntArrayList();
    for (final int e: events){
      if (mPartialOrderEvents[e].getStutter() ==
            PartialOrderEventStutteringKind.STUTTERING){
        stutter.add(e);
      }
      else{
        nonStutter.add(e);
      }
    }
    for (int i = 0; i <  stutter.size(); i++){
      events[i] = stutter.get(i);
    }
    for (int i = 0; i < nonStutter.size(); i++){
      events[i + stutter.size()] = nonStutter.get(i);
    }
  }

  private void convertToBredthFirst(){
    mStateList = new ArrayList<PartialOrderStateTuple>();
    mStateList.add(mInitialState);
    mInitialState.setVisited(true);
    int open = 0;
    mIndexList.add(open);
    mIndexList.add(mStateList.size());
    mStateTuple = new PartialOrderStateTuple(mStateTupleSize);

    int i,j,temp;

    while (open < mStateList.size()){
      final PartialOrderStateTuple current = mStateList.get(open);
      open++;
      decode(current,mSystemState);
      events:
      for (i = 0; i < mNumEvents; i++){
        for (j = 0; j < mNumAutomata; j++){
          final boolean plant = j < mNumPlants;
          final int si = j - mNumPlants;
          if ((plant ? mPlantEventList.get(j)[i]:mSpecEventList.get(si)[i]) == 0){
            mSuccessor[j] = mSystemState[j];
          }
          else if ((temp = plant ? mPlantTransitionMap.get(j)[mSystemState[j]][i] :
            mSpecTransitionMap.get(si)[mSystemState[j]][i]) != -1){
            mSuccessor[j] = temp;
          }
          else{
            continue events;
          }
        }
        encode(mSuccessor, mStateTuple);
        final PartialOrderStateTuple tuple = mStateSet.get(mStateTuple);
        if (tuple != null && !tuple.getVisited()){
          mStateList.add(tuple);
          tuple.setVisited(true);
          if (tuple == mErrorState){
            return;
          }
        }
      }
      if (open == mIndexList.get(mIndexList.size() - 1)){
        mIndexList.add(mStateList.size());
      }
    }
    //assert false;
  }

  private SafetyTraceProxy computePOCounterExample() throws AbortException
  {
    final ProductDESProxyFactory factory = getFactory();
    final ProductDESProxy des = getModel();
    final List<TraceStepProxy> steps = new LinkedList<TraceStepProxy>();
    final EventProxy errorEvent = mEventCodingList.get(mErrorEvent);
    final AutomatonProxy errorAut = mAutomata[mErrorAutomaton];
    final List<StateProxy> states =
      new ArrayList<StateProxy>(errorAut.getStates());
    final int errorStateIndex = mSystemState[mErrorAutomaton];
    final StateProxy errorState = states.get(errorStateIndex);
    final TraceStepProxy errorStep = factory.createTraceStepProxy(errorEvent);
    steps.add(0, errorStep);

    PartialOrderStateTuple error = mErrorState;

    int i,j,k,temp;

    //Start searching at the second to last level
    int currentLevel = mIndexList.size() - 1;
    outer:
    while (!error.equals(mInitialState)){
      for (i = mIndexList.get(currentLevel - 1); i < mIndexList.get(currentLevel); i++){
        decode(mStateList.get(i),mSystemState);
        events:
        for (j = 0; j < mNumEvents; j++){
          for (k = 0; k < mNumAutomata; k++){
            final boolean plant = k < mNumPlants;
            final int si = k - mNumPlants;
            if ((plant ?
              mPlantEventList.get(k)[j]:mSpecEventList.get(si)[j]) == 0){
              mSuccessor[k] = mSystemState[k];
            }
            else if ((temp = plant ? mPlantTransitionMap.get(k)[mSystemState[k]][j] :
              mSpecTransitionMap.get(si)[mSystemState[k]][j]) != -1){
              mSuccessor[k] = temp;
            }
            else{
              continue events;
            }
          }
          encode(mSuccessor, mStateTuple);
          if (error.equals(mStateTuple)){
            error = mStateList.get(i);
            final EventProxy event = mEventCodingList.get(j);
            final TraceStepProxy step = factory.createTraceStepProxy(event);
            steps.add(0, step);
            currentLevel--;
            continue outer;
          }
        }
      }
    }
    final TraceStepProxy init = factory.createTraceStepProxy(null);
    steps.add(0, init);
    final String tracename = getTraceName();
    final String comment = getTraceComment(errorEvent,errorAut,errorState);
    final List<AutomatonProxy> automata = Arrays.asList(mAutomata);
    final SafetyTraceProxy trace =
      factory.createSafetyTraceProxy(tracename, comment, null, des, automata,
                                     steps);
    return trace;
  }


  //#########################################################################
  //# Encoding
  /**
   * Encode the synchronous product into StateTuple
   *
   * @param sState
   *          The state to be encoded
   * @param sTuple
   *          The encoded StateTuple
   */
  private void encode(final int[] sState, final PartialOrderStateTuple sTuple)
  {
    int i;
    int k = 0;
    int result = 0;
    final int[] codes = sTuple.getCodes();
    for (i = 0; i < mNumAutomata; i++) {
      if (mCodePosition[i] == k) {
        result <<= mBitLengthList[i];
        result |= sState[i];
      } else {
        codes[k] = result;
        result = sState[i];
        k++;
      }
      if (i == mNumAutomata - 1) {
        codes[k] = result;
      }
    }
  }

  //#########################################################################
  //# Decoding
  /**
   * Decode the StateTuple
   *
   * @param sTuple
   *          The StateTuple to be decoded
   * @param state
   *          The decoded state
   */
  private void decode(final PartialOrderStateTuple sTuple, final int[] state)
  {
    int i;
    int result;
    int k = mCodePosition[mNumAutomata - 1];
    int temp = sTuple.get(k);
    for (i = mNumAutomata - 1; i > -1; i--) {
      if (mCodePosition[i] == k) {
        result = temp;
        result &= mMaskList[i];
        state[i] = result;
        temp >>= mBitLengthList[i];
      } else if (mCodePosition[i] < k) {
        k--;
        temp = sTuple.get(k);
        result = temp;
        result &= mMaskList[i];
        state[i] = result;
        temp >>= mBitLengthList[i];
      }
    }
  }


  //#########################################################################
  //# Data Members

  // Ample conditions
  private PartialOrderEventDependencyTuple[][] mReducedEventDependencyMap;
  final int MAXDEPTH;

  //Event information
  private PartialOrderEvent[] mPartialOrderEvents;

  // Transition map
  private List<int[][]> mPlantTransitionMap;
  private List<int[][]> mSpecTransitionMap;

  // Level states storage
  private List<Integer> mIndexList;
  private List<PartialOrderStateTuple> mStateList;
  private TIntArrayList mEnabledUnionList;
  //private THashSet<PartialOrderStateTuple> mFullyExpanded;

  //Stacks and sets
  private List<PartialOrderStateTuple> mStack;
  private StateHashSet<PartialOrderStateTuple> mStateSet;
  private TIntHashSet mLocalSet;

  // For encoding/decoding
  private AutomatonProxy[] mAutomata;
  private List<EventProxy> mEventCodingList;
  private List<byte[]> mPlantEventList;
  private List<byte[]> mSpecEventList;
  private int[] mBitLengthList;
  private int[] mMaskList;
  private int[] mCodePosition;
  private PartialOrderStateTuple mStateTuple;
  private List<int[]> mPlantEventHash;
  private List<int[]> mSpecEventHash;

  // Size
  private int mNumAutomata;
  private int mNumEvents;
  private int mNumPlants;
  private int mStateTupleSize;

  // For computing successor and counterexample
  private PartialOrderStateTuple mInitialState;
  private int[] mSystemState;
  private int[] mSuccessor;
  private PartialOrderStateTuple mErrorState;
  private int mErrorEvent;
  private int mErrorAutomaton;

  //Statistics
  @SuppressWarnings("unused")
  private int mLoopCount;
<<<<<<< HEAD
  @SuppressWarnings("unused")
  private int mNumIndependentPairings;
}
=======
}
>>>>>>> 09b77cda
<|MERGE_RESOLUTION|>--- conflicted
+++ resolved
@@ -1183,10 +1183,6 @@
   //Statistics
   @SuppressWarnings("unused")
   private int mLoopCount;
-<<<<<<< HEAD
   @SuppressWarnings("unused")
   private int mNumIndependentPairings;
 }
-=======
-}
->>>>>>> 09b77cda
