//# -*- indent-tabs-mode: nil  c-basic-offset: 2 -*-
//###########################################################################
//# PROJECT: Waters Analysis
//# PACKAGE: net.sourceforge.waters.analysis.monolithic
//# CLASS:   MonolithicSynchronousProductBuilder
//###########################################################################
//# $Id$
//###########################################################################

package net.sourceforge.waters.analysis.monolithic;

import gnu.trove.THashSet;
import gnu.trove.TIntArrayList;
import gnu.trove.TIntHashSet;
import gnu.trove.TLongHashSet;
import gnu.trove.TLongIterator;
import gnu.trove.TObjectHashingStrategy;
import gnu.trove.TObjectIntHashMap;
import gnu.trove.TObjectIntIterator;

import java.util.ArrayDeque;
import java.util.ArrayList;
import java.util.Arrays;
import java.util.BitSet;
import java.util.Collection;
import java.util.Collections;
import java.util.Deque;
import java.util.HashMap;
import java.util.List;
import java.util.Map;
import java.util.Queue;
import java.util.Set;

import net.sourceforge.waters.analysis.tr.EventEncoding;
import net.sourceforge.waters.analysis.tr.IntArrayHashingStrategy;
import net.sourceforge.waters.analysis.tr.IntListBuffer;
import net.sourceforge.waters.analysis.tr.IntListBuffer.ReadOnlyIterator;
import net.sourceforge.waters.analysis.tr.ListBufferTransitionRelation;
import net.sourceforge.waters.analysis.tr.TransitionIterator;
import net.sourceforge.waters.model.analysis.AbstractConflictChecker;
import net.sourceforge.waters.model.analysis.AbstractProductDESBuilder;
import net.sourceforge.waters.model.analysis.AnalysisException;
import net.sourceforge.waters.model.analysis.EventNotFoundException;
import net.sourceforge.waters.model.analysis.KindTranslator;
import net.sourceforge.waters.model.analysis.OverflowException;
import net.sourceforge.waters.model.analysis.ProxyResult;
import net.sourceforge.waters.model.analysis.SupervisorSynthesizer;
import net.sourceforge.waters.model.base.NamedProxy;
import net.sourceforge.waters.model.base.ProxyVisitor;
import net.sourceforge.waters.model.base.VisitorException;
import net.sourceforge.waters.model.des.AutomatonProxy;
import net.sourceforge.waters.model.des.AutomatonTools;
import net.sourceforge.waters.model.des.EventProxy;
import net.sourceforge.waters.model.des.ProductDESEqualityVisitor;
import net.sourceforge.waters.model.des.ProductDESProxy;
import net.sourceforge.waters.model.des.ProductDESProxyFactory;
import net.sourceforge.waters.model.des.ProductDESProxyVisitor;
import net.sourceforge.waters.model.des.StateProxy;
import net.sourceforge.waters.model.des.TransitionProxy;
import net.sourceforge.waters.xsd.base.ComponentKind;
import net.sourceforge.waters.xsd.base.EventKind;

import org.apache.log4j.Logger;


/**
 * A Java implementation of the monolithic synchronous product algorithm. This
 * implementation supports nondeterministic automata and hiding. States are
 * stored in integer arrays without compression, so it is not recommended to
 * use this implementation to compose a large number of automata.
 * 
 * @author Robi Malik, fq11
 */

public class MonolithicSynthesizer extends AbstractProductDESBuilder
  implements SupervisorSynthesizer
{

  //#########################################################################
  //# Constructors
  public MonolithicSynthesizer(final ProductDESProxyFactory factory)
  {
    super(factory);
  }

  public MonolithicSynthesizer(final ProductDESProxy model,
                               final ProductDESProxyFactory factory)
  {
    super(model, factory);
  }

  public MonolithicSynthesizer(final ProductDESProxy model,
                               final ProductDESProxyFactory factory,
                               final KindTranslator translator)
  {
    super(model, factory, translator);
  }

  //#########################################################################
  //# Configuration
  public void setSupervisorReductionEnabled(final boolean enable)
  {
    mSupervisorReductionEnabled = enable;
  }

  public boolean getSupervisorReductionEnabled()
  {
    return mSupervisorReductionEnabled;
  }

  //#########################################################################
  //# Interface net.sourceforge.waters.model.analysis.SynchronousProductBuilder
  public Collection<EventProxy> getPropositions()
  {
    return mUsedPropositions;
  }

  public void setPropositions(final Collection<EventProxy> props)
  {
    mUsedPropositions = props;
  }

  public void setConfiguredDefaultMarking(EventProxy marking)
    throws EventNotFoundException
  {
    if (marking == null) {
      final ProductDESProxy model = getModel();
      marking = AbstractConflictChecker.getMarkingProposition(model);
    }
    final Collection<EventProxy> props = Collections.singletonList(marking);
    setPropositions(props);
  }

  //#########################################################################
  //# Interface net.sourceforge.waters.model.analysis.ModelAnalyser
  public boolean run() throws AnalysisException
  {
    try {
      setUp();
      // initial search
      while (!mGlobalStack.isEmpty()) {
        final int[] sentinel = new int[1];
        final int[] encodedRoot = mGlobalStack.pop();
        final int r = mGlobalVisited.get(encodedRoot);
        if (mSafeStates.get(r) || mBadStates.get(r)) {
          continue;
        }
        mLocalStack.push(encodedRoot);
        mLocalVisited.add(encodedRoot);
        mBackTrace.push(sentinel);
        boolean safe = true;
        while (!mLocalStack.isEmpty()) {
          if (mLocalStack.peek() == mBackTrace.peek()) {
            mLocalStack.pop();
            mBackTrace.pop();
          } else {
            final int[] current = mLocalStack.peek();
            mBackTrace.push(current);
            safe = mUnctrlInitialReachabilityExplorer.explore(current);
            if (!safe) {
              break;
            }
          }
        }
        if (safe) {
          for (final int[] current : mLocalVisited) {
            final int n = addEncodedNewState(current);
            mSafeStates.set(n);
          }
          for (final int[] current : mLocalVisited) {
            mCtrlInitialReachabilityExplorer.explore(current);
          }
        } else {
          for (final int[] current : mBackTrace) {
            if (current == sentinel) {
              continue;
            } else {
              int n = 0;
              if (mGlobalVisited.containsKey(current)) {
                n = mGlobalVisited.get(current);
                if (n < mNumInitialStates) {
                  return setBooleanResult(false);
                }
              } else {
                n = addEncodedNewState(current);
              }
              mBadStates.set(n);
            }
          }
        }
        mLocalStack.clear();
        mLocalVisited.clear();
        mBackTrace.clear();
      }

      mMustContinue = false;
      do {
        // mark non-coreachable states (trim)
        mNonCoreachableStates.set(0, mNumStates);
        tuples: for (int t = 0; t < mNumStates; t++) {
          if (!mBadStates.get(t)) {
            final int[] tuple = new int[mNumAutomata];
            final int[] encodedTuple = mStateTuples.get(t);
            decode(encodedTuple, tuple);
            for (int aut = 0; aut < tuple.length; aut++) {
              if (mStateMarkings[aut][tuple[aut]].isEmpty()) {
                continue tuples;
              }
            }
            mUnvisited.add(encodedTuple);
            mNonCoreachableStates.set(t, false);
            while (!mUnvisited.isEmpty()) {
              final int[] s = mUnvisited.remove();
              mCoreachabilityExplorer.explore(s);
            }
          }
        }

        for (int b = 0; b < mNumInitialStates; b++) {
          if (!mBadStates.get(b) && mNonCoreachableStates.get(b)) {
            initialIsBad = true;
          }
        }
        // mark uncontrollable states
        mMustContinue = false;
        mUnvisited.clear();
        for (int state = 0; state < mNumStates; state++) {
          if (!mBadStates.get(state) && mNonCoreachableStates.get(state)) {
            mBadStates.set(state);
            mUnvisited.offer(mStateTuples.get(state));
            while (!mUnvisited.isEmpty()) {
              final int[] s = mUnvisited.remove();
              mSuccessorStatesExplorer.explore(s);
            }
          }
        }
      } while (mMustContinue);

      // reachability search (count the number of reachable states)
      mNumGoodStates = 0;
      mUnvisited.clear();
      mReachabilityExplorer.permutations(mNumAutomata, null, -1);
      while (!mUnvisited.isEmpty()) {
        final int[] s = mUnvisited.remove();
        if (mGlobalVisited.containsKey(s)) {
          mReachabilityExplorer.explore(s);
        }
      }
      for (int b = 0; b < mNumInitialStates; b++) {
        if (!mReachableStates.get(b)) {
          initialIsBad = true;
        }
      }
      if (initialIsBad) {
        return setBooleanResult(false);
      }

      // re-encode states (make only one bad state)
      mTransitionRelation =
        new ListBufferTransitionRelation(
                                         "rel",
                                         ComponentKind.SUPERVISOR,
                                         mNumProperEvents + 1,
                                         mCurrentPropositions.size(),
                                         mNumGoodStates + 1,
                                         ListBufferTransitionRelation.CONFIG_SUCCESSORS);
      mStateMap = new int[mNumStates];
      int index = 0;
      int[] tuple = new int[mNumAutomata];
      for (int i = 0; i < mNumStates; i++) {
        if (mReachableStates.get(i)) {
          mStateMap[i] = index++;
          decode(mStateTuples.get(i), tuple);
          props: for (final EventProxy prop : mCurrentPropositions) {
            for (int a = 0; a < mNumAutomata; a++) {
              final List<EventProxy> stateMarking =
                getStateMarking(a, tuple[a]);
              if (Collections.binarySearch(stateMarking, prop) < 0) {
                continue props;
              }
            }
            mTransitionRelation.setMarked(index - 1, mEventToIndex.get(prop),
                                          true);
          }
        } else {
          mStateMap[i] = mNumGoodStates;// the index of the bad state 
        }
      }

      // final search (add transitions)
      mUnvisited.clear();
      mGoodStates = new BitSet();
      mFinalStateExplorer.permutations(mNumAutomata, null, -1);
      while (!mUnvisited.isEmpty()) {
        final int[] s = mUnvisited.remove();
        if (mGlobalVisited.containsKey(s)) {
          mFinalStateExplorer.explore(s);
        }
      }

      mStateTuples = null;
      mGlobalVisited = null;
      mNonCoreachableStates = null;
      mBadStates = null;
      mSafeStates = null;
      mReachableStates = null;

      if (getConstructsResult()) {
        AutomatonProxy aut = null;

        //mSupervisorReductionEnabled = false;

        if (mSupervisorReductionEnabled) {
          mReduction.setUpClasses();
          mReduction.setUpEventList();
          if (mReduction.mEventList.size() == 0) {
            aut =
              mReduction
                .createOneStateAutomaton(mReduction.mDisabledEventList);
          } else {
            mReduction.mainProcedure();
            mReduction.mergeTransitionRelation();
            Collection<EventProxy> events = new ArrayList<EventProxy>();
            for (int i = 0; i < mEvents.length; i++) {
              events.add(mEvents[i]);
            }
            EventEncoding eventEnc =
              new EventEncoding(events, getKindTranslator());
            aut = mTransitionRelation.createAutomaton(getFactory(), eventEnc);
          }
        } else {
          aut = createAutomaton();
        }
        final ProductDESProxy des =
          AutomatonTools.createProductDESProxy(aut, getFactory());
        return setProxyResult(des);
      } else {
        return true;
      }
    } catch (final AnalysisException exception) {
      throw setExceptionResult(exception);
    } catch (final OutOfMemoryError error) {
      tearDown();
      final Logger logger = getLogger();
      logger.debug("<out of memory>");
      final OverflowException exception = new OverflowException(error);
      throw setExceptionResult(exception);
    } catch (final StackOverflowError error) {
      final OverflowException exception = new OverflowException(error);
      throw setExceptionResult(exception);
    } finally {
      tearDown();
    }
  }

  public boolean supportsNondeterminism()
  {
    return true;
  }

  //#########################################################################
  //# Callbacks
  @SuppressWarnings("unchecked")
  public final List<EventProxy> getStateMarking(final int aut, final int state)
  {
    return (List<EventProxy>) mStateMarkings[aut][state];
  }

  //#########################################################################
  //# Overrides for Base Class
  //# net.sourceforge.waters.model.analysis.AbstractModelAnalyser
  @Override
  protected void setUp() throws AnalysisException
  {
    int[][][][] transitions;
    int[][][][] reverseTransitions;
    int[][] eventAutomata;
    int[][] reverseEventAutomata;
    int[][] ndTuple1;
    int[][] ndTuple2;
    int[][] ndTuple3;

    super.setUp();

    final ProductDESProxy model = getModel();
    final Collection<EventProxy> events = model.getEvents();
    mNumEvents = events.size();

    final KindTranslator translator = getKindTranslator();

    ArrayList<AutomatonProxy> plants = new ArrayList<AutomatonProxy>();
    ArrayList<AutomatonProxy> specs = new ArrayList<AutomatonProxy>();
    for (final AutomatonProxy aut : model.getAutomata()) {
      if (translator.getComponentKind(aut) == ComponentKind.PLANT) {
        plants.add(aut);
      } else if (translator.getComponentKind(aut) == ComponentKind.SPEC) {
        specs.add(aut);
      }
    }
    mNumAutomata = plants.size() + specs.size();
    mNumPlants = plants.size();
    mAutomata = new ArrayList<AutomatonProxy>(mNumAutomata);
    mAutomata.addAll(plants);
    mAutomata.addAll(specs);
    plants = specs = null;

    mEventToIndex = new TObjectIntHashMap<EventProxy>(mNumEvents + 1);
    if (mUsedPropositions == null) {
      mCurrentPropositions = new ArrayList<EventProxy>();
    } else {
      mCurrentPropositions = mUsedPropositions;
    }

    int numProperEvents = 0;
    for (final EventProxy event : events) {
      if (translator.getEventKind(event) != EventKind.PROPOSITION) {
        numProperEvents += 1;
      }
    }
    int unctrlEvents = 1;
    int ctrlEvents = numProperEvents;
    for (final EventProxy event : events) {
      if (translator.getEventKind(event) == EventKind.PROPOSITION) {
        if (mUsedPropositions == null) {
          mCurrentPropositions.add(event);
        }
      } else if (translator.getEventKind(event) == EventKind.UNCONTROLLABLE) {
        mEventToIndex.put(event, unctrlEvents++);
      } else if (translator.getEventKind(event) == EventKind.CONTROLLABLE) {
        mEventToIndex.put(event, ctrlEvents--);
      }
    }
    mNumProperEvents = numProperEvents;
    mNumUncontrollableEvents = unctrlEvents - 1;
    mCurrentDeadlock = new boolean[mNumProperEvents + 1];
    mEvents = new EventProxy[mNumProperEvents + 1];
    final TObjectIntIterator<EventProxy> iter = mEventToIndex.iterator();
    while (iter.hasNext()) {
      iter.advance();
      final EventProxy event = iter.key();
      final int e = iter.value();
      mEvents[e] = event;
    }
    final int numProps = mCurrentPropositions.size();
    mOriginalStates = new StateProxy[mNumAutomata][];
    mAllMarkings = new HashMap<List<EventProxy>,List<EventProxy>>();
    mStateMarkings = new List<?>[mNumAutomata][];
    mDeadlock = new boolean[mNumAutomata][];
    mTargetTuple = new int[mNumAutomata];
    mDeadlockState = -1;

    //transitions indexed first by automaton then by event then by source state
    transitions = new int[mNumAutomata][mNumProperEvents + 1][][];
    reverseTransitions = new int[mNumAutomata][mNumProperEvents + 1][][];
    eventAutomata = new int[mNumProperEvents + 1][];
    reverseEventAutomata = new int[mNumProperEvents + 1][];
    ndTuple1 = new int[mNumAutomata][];

    int a = 0;
    for (final AutomatonProxy aut : mAutomata) {
      final Collection<EventProxy> localEvents = aut.getEvents();
      final List<EventProxy> nonLocalProps =
        new ArrayList<EventProxy>(numProps);
      for (final EventProxy prop : mCurrentPropositions) {
        if (!localEvents.contains(prop)) {
          nonLocalProps.add(prop);
        }
      }
      Collections.sort(nonLocalProps);
      final Collection<StateProxy> states = aut.getStates();
      final int numStates = states.size();
      final TObjectIntHashMap<StateProxy> stateToIndex =
        new TObjectIntHashMap<StateProxy>(numStates);
      final TIntArrayList initials = new TIntArrayList(1);
      int snum = 0;
      mOriginalStates[a] = new StateProxy[numStates];
      mStateMarkings[a] = new List<?>[numStates];
      mDeadlock[a] = new boolean[numStates];

      for (final StateProxy state : states) {
        stateToIndex.put(state, snum);
        mOriginalStates[a][snum] = state;
        if (state.isInitial()) {
          initials.add(snum);
        }
        final Collection<EventProxy> props = state.getPropositions();
        final List<EventProxy> stateProps;
        if (props.isEmpty()) {
          stateProps = nonLocalProps;
        } else {
          stateProps = new ArrayList<EventProxy>(numProps + props.size());
          stateProps.addAll(nonLocalProps);
          for (final EventProxy prop : props) {
            if (mCurrentPropositions.contains(prop)) {
              stateProps.add(prop);
            }
          }
          Collections.sort(stateProps);
        }
        mStateMarkings[a][snum] = getUniqueMarking(stateProps);
        mDeadlock[a][snum] = stateProps.isEmpty();
        snum++;
      }
      ndTuple1[a] = initials.toNativeArray();
      final TIntArrayList[][] autTransitionLists =
        new TIntArrayList[mNumProperEvents + 1][numStates];
      final TIntArrayList[][] autTransitionListsRvs =
        new TIntArrayList[mNumProperEvents + 1][numStates];
      for (final TransitionProxy trans : aut.getTransitions()) {
        final int event = mEventToIndex.get(trans.getEvent());
        final int source = stateToIndex.get(trans.getSource());
        final int target = stateToIndex.get(trans.getTarget());
        TIntArrayList list = autTransitionLists[event][source];
        TIntArrayList listRvs = autTransitionListsRvs[event][target];
        if (list == null) {
          list = new TIntArrayList(1);
          autTransitionLists[event][source] = list;
        }
        list.add(target);
        if (source != target) {
          mDeadlock[a][source] = false;
        }
        if (listRvs == null) {
          listRvs = new TIntArrayList(1);
          autTransitionListsRvs[event][target] = listRvs;
        }
        listRvs.add(source);
      }
      for (final EventProxy event : localEvents) {
        if (translator.getEventKind(event) != EventKind.PROPOSITION) {
          final int e = mEventToIndex.get(event);
          transitions[a][e] = new int[numStates][];
          reverseTransitions[a][e] = new int[numStates][];
          for (int source = 0; source < numStates; source++) {
            final TIntArrayList list = autTransitionLists[e][source];
            if (list != null) {
              transitions[a][e][source] = list.toNativeArray();
            }
          }
          for (int target = 0; target < numStates; target++) {
            final TIntArrayList listRvs = autTransitionListsRvs[e][target];
            if (listRvs != null) {
              reverseTransitions[a][e][target] = listRvs.toNativeArray();
            }
          }
        }
      }
      a++;
    }
    eventAutomata = new int[mNumProperEvents + 1][];
    reverseEventAutomata = new int[mNumProperEvents + 1][];
    final List<AutomatonEventInfo> list =
      new ArrayList<AutomatonEventInfo>(mNumAutomata);
    final List<AutomatonEventInfo> listRvs =
      new ArrayList<AutomatonEventInfo>(mNumAutomata);
    for (int e = 1; e <= mNumProperEvents; e++) {
      for (a = 0; a < mNumAutomata; a++) {
        if (transitions[a][e] != null) {
          final int numStates = transitions[a][e].length;
          int count = 0;
          for (int source = 0; source < numStates; source++) {
            if (transitions[a][e][source] != null) {
              count++;
            }
          }
          final double avg = (double) count / (double) numStates;
          if (e > mNumUncontrollableEvents) {
            final ControllableAutomatonEventInfo pair =
              new ControllableAutomatonEventInfo(a, avg);
            list.add(pair);
          } else {
            final UncontrollableAutomatonEventInfo pair =
              new UncontrollableAutomatonEventInfo(a, avg);
            list.add(pair);
          }
        }
        if (reverseTransitions[a][e] != null) {
          final int numStates = reverseTransitions[a][e].length;
          int countRvs = 0;
          for (int target = 0; target < numStates; target++) {
            if (reverseTransitions[a][e][target] != null) {
              countRvs++;
            }
          }
          final double avgRvs = (double) countRvs / (double) numStates;
          final ControllableAutomatonEventInfo pairRvs =
            new ControllableAutomatonEventInfo(a, avgRvs);
          listRvs.add(pairRvs);
        }
      }
      Collections.sort(list);
      Collections.sort(listRvs);
      final int count = list.size();
      final int countRvs = listRvs.size();
      eventAutomata[e] = new int[count];
      reverseEventAutomata[e] = new int[countRvs];
      int i = 0;
      for (final AutomatonEventInfo info : list) {
        eventAutomata[e][i++] = info.getAutomaton();
      }
      int j = 0;
      for (final AutomatonEventInfo info : listRvs) {
        reverseEventAutomata[e][j++] = info.getAutomaton();
      }
      list.clear();
      listRvs.clear();
    }

    final int tableSize = Math.min(getNodeLimit(), MAX_TABLE_SIZE);
    mNonCoreachableStates = new BitSet(mNumStates);
    mReachableStates = new BitSet(mNumStates);
    mBadStates = new BitSet(mNumStates);
    mSafeStates = new BitSet(mNumStates);
    final IntArrayHashingStrategy strategy = new IntArrayHashingStrategy();
    mGlobalVisited = new TObjectIntHashMap<int[]>(strategy);
    mGlobalVisited.ensureCapacity(tableSize);
    mLocalVisited = new THashSet<int[]>(strategy);
    mGlobalStack = new ArrayDeque<int[]>();
    mLocalStack = new ArrayDeque<int[]>();
    mBackTrace = new ArrayDeque<int[]>();
    mStateTuples = new ArrayList<int[]>();
    mTransitionBuffer = new TIntArrayList();
    mTransitionBufferLimit = 3 * getTransitionLimit();
    mUnvisited = new ArrayDeque<int[]>(100);
    mNumStates = 0;

    // get encoding information
    mNumBits = new int[mNumAutomata];
    mNumBitsMasks = new int[mNumAutomata];

    // get mNumBits
    mNumInts = 1;
    int totalBits = SIZE_INT;
    int counter = 0;
    for (int aut = 0; aut < mNumAutomata; aut++) {
      final int bits = AutomatonTools.log2(mOriginalStates[aut].length);
      mNumBits[counter] = bits;
      mNumBitsMasks[counter] = (1 << bits) - 1;
      if (totalBits >= bits) { // if current buffer can store this automaton
        totalBits -= bits;
      } else {
        mNumInts++;
        totalBits = SIZE_INT - bits;
      }
      counter++;
    }

    // get index
    counter = 0;
    totalBits = SIZE_INT;
    mIndexAutomata = new int[mNumInts + 1];
    mIndexAutomata[0] = counter++;
    for (int i = 0; i < mNumAutomata; i++) {
      if (totalBits >= mNumBits[i]) {
        totalBits -= mNumBits[i];
      } else {
        mIndexAutomata[counter++] = i;
        totalBits = SIZE_INT - mNumBits[i];
      }
    }
    mIndexAutomata[mNumInts] = mNumAutomata;

    mCtrlInitialReachabilityExplorer =
      new CtrlInitialReachabilityExplorer(eventAutomata, transitions,
                                          ndTuple1,
                                          mNumUncontrollableEvents + 1,
                                          mNumProperEvents);

    mCtrlInitialReachabilityExplorer.permutations(mNumAutomata, null, -1);
    ndTuple2 = Arrays.copyOf(ndTuple1, mNumAutomata);
    ndTuple3 = Arrays.copyOf(ndTuple1, mNumAutomata);
    mNumInitialStates = mNumStates;

    mUnctrlInitialReachabilityExplorer =
      new UnctrlInitialReachabilityExplorer(eventAutomata, transitions,
                                            ndTuple1, 1,
                                            mNumUncontrollableEvents);
    mCoreachabilityExplorer =
      new CoreachabilityExplorer(reverseEventAutomata, reverseTransitions,
                                 ndTuple1, 1, mNumProperEvents);
    mSuccessorStatesExplorer =
      new SuccessorStatesExplorer(reverseEventAutomata, reverseTransitions,
                                  ndTuple1, 1, mNumUncontrollableEvents);
    mReachabilityExplorer =
      new ReachabilityExplorer(eventAutomata, transitions, ndTuple2, 1,
                               mNumProperEvents);
    mFinalStateExplorer =
      new FinalStateExplorer(eventAutomata, transitions, ndTuple3, 1,
                             mNumProperEvents);
    mReduction = new Reduction();
  }

  @Override
  protected void addStatistics()
  {
    super.addStatistics();
    final ProxyResult<ProductDESProxy> result = getAnalysisResult();
    result.setNumberOfAutomata(mNumAutomata);
    result.setNumberOfStates(mNumStates);
    if (mTransitionBuffer != null) {
      result.setNumberOfTransitions(mTransitionBuffer.size() / 3);
    }
  }

  @Override
  protected void tearDown()
  {
    super.tearDown();
    mEvents = null;
    mCurrentPropositions = null;
    mOriginalStates = null;
    mAllMarkings = null;
    mStateMarkings = null;
    mDeadlock = null;
    mGlobalVisited = null;
    mStateTuples = null;
    mUnvisited = null;
    mTransitionBuffer = null;
    mTargetTuple = null;
    mCurrentDeadlock = null;
  }

  //#########################################################################
  //# Auxiliary Methods

  /**
   * It will take a single state tuple as a parameter and encode it.
   * 
   * @param stateCodes
   *          state tuple that will be encoded
   * @return encoded state tuple
   */
  private int[] encode(final int[] stateCodes)
  {
    final int encoded[] = new int[mNumInts];
    int i, j;
    for (i = 0; i < mNumInts; i++) {
      for (j = mIndexAutomata[i]; j < mIndexAutomata[i + 1]; j++) {
        encoded[i] <<= mNumBits[j];
        encoded[i] |= stateCodes[j];
      }
    }
    return encoded;
  }

  /**
   * It will take an encoded state tuple as a parameter and decode it. Decoded
   * result will be contained in the second parameter
   * 
   * @param encodedStateCodes
   *          state tuple that will be decoded
   * @param currTuple
   *          the decoded state tuple will be stored here
   */
  private void decode(final int[] encodedStateCodes, final int[] currTuple)
  {
    int tmp, mask, i, j;
    for (i = 0; i < mNumInts; i++) {
      tmp = encodedStateCodes[i];
      for (j = mIndexAutomata[i + 1] - 1; j >= mIndexAutomata[i]; j--) {
        mask = mNumBitsMasks[j];
        currTuple[j] = tmp & mask;
        tmp = tmp >>> mNumBits[j];
      }
    }
  }

  private int addDecodedNewState(final int[] decodedTuple)
    throws OverflowException
  {
    final int[] encoded = encode(decodedTuple);
    return addEncodedNewState(encoded);
  }

  private int addEncodedNewState(final int[] encodedTuple)
    throws OverflowException
  {
    if (mGlobalVisited.containsKey(encodedTuple)) {
      return mGlobalVisited.get(encodedTuple);
    } else {
      final int code = mNumStates++;
      final int limit = getNodeLimit();
      if (mNumStates >= limit) {
        throw new OverflowException(limit);
      }
      mGlobalVisited.put(encodedTuple, code);
      mStateTuples.add(encodedTuple);
      return code;
    }
  }

  private AutomatonProxy createAutomaton()
  {
    final int numEvents = mNumEvents + mCurrentPropositions.size();
    final Collection<EventProxy> events =
      new ArrayList<EventProxy>(numEvents);
    for (final EventProxy event : mEvents) {
      if (event != null) {
        events.add(event);
      }
    }
    events.addAll(mCurrentPropositions);

    final int numProps = mCurrentPropositions.size();
    final List<StateProxy> states =
      new ArrayList<StateProxy>(mNumGoodStates + 1);
    final StateProxy[] stateArray = new StateProxy[mNumGoodStates + 1];
    for (int code = 0; code < mNumStates; code++) {
      if (mGoodStates.get(code)) {
        final boolean initial = code < mNumInitialStates;
        final int[] tuple = new int[mNumAutomata];
        decode(mStateTuples.get(code), tuple);
        final List<EventProxy> marking = new ArrayList<EventProxy>(numProps);
        props: for (final EventProxy prop : mCurrentPropositions) {
          for (int a = 0; a < mNumAutomata; a++) {
            final List<EventProxy> stateMarking =
              getStateMarking(a, tuple[a]);
            if (Collections.binarySearch(stateMarking, prop) < 0) {
              continue props;
            }
          }
          marking.add(prop);
        }
        Collections.sort(marking);
        final List<EventProxy> unique = getUniqueMarking(marking);
        final StateProxy state =
          new MemStateProxy(mStateMap[code], unique, initial);
        states.add(state);
        stateArray[mStateMap[code]] = state;
      }
    }

    final ProductDESProxyFactory factory = getFactory();
    final int bufferSize = mTransitionBuffer.size();
    final ArrayList<TransitionProxy> transitions =
      new ArrayList<TransitionProxy>(bufferSize / 3);
    int t = 0;
    while (t < bufferSize) {
      // source
      int code = mTransitionBuffer.get(t++);
      if (code == mNumGoodStates) {
        t += 2;
        continue;
      }
      final StateProxy source = stateArray[code];
      // event
      code = mTransitionBuffer.get(t++);
      final EventProxy event = mEvents[code];
      // target
      code = mTransitionBuffer.get(t++);
      if (code == mNumGoodStates) {
        continue;
      }
      final StateProxy target = stateArray[code];
      transitions.add(factory.createTransitionProxy(source, event, target));
    }

    final String name = computeOutputName();
    final ComponentKind kind = ComponentKind.SUPERVISOR;
    return factory.createAutomatonProxy(name, kind, events, states,
                                        transitions);
  }

  private List<EventProxy> getUniqueMarking(final List<EventProxy> marking)
  {
    final List<EventProxy> found = mAllMarkings.get(marking);
    if (found == null) {
      mAllMarkings.put(marking, marking);
      return marking;
    } else {
      return found;
    }
  }


  //#########################################################################
  //# Inner Class MemStateProxy
  /**
   * Stores states, encoding the name as an int rather than a long string
   * value.
   */
  private static class MemStateProxy implements StateProxy
  {
    //#######################################################################
    //# Constructor
    private MemStateProxy(final int name, final Collection<EventProxy> props,
                          final boolean isInitial)
    {
      mName = name;
      mProps = props;
      mIsInitial = isInitial;
    }

    //#######################################################################
    //# Interface net.sourceforge.waters.model.des.StateProxy
    public Collection<EventProxy> getPropositions()
    {
      return mProps;
    }

    public boolean isInitial()
    {
      return mIsInitial;
    }

    public MemStateProxy clone()
    {
      return new MemStateProxy(mName, mProps, mIsInitial);
    }

    @SuppressWarnings("unused")
    public int getCode()
    {
      return mName;
    }

    public String getName()
    {
      return "S:" + mName;
    }

    public boolean refequals(final NamedProxy o)
    {
      if (o instanceof MemStateProxy) {
        final MemStateProxy s = (MemStateProxy) o;
        return s.mName == mName;
      } else {
        return false;
      }
    }

    public int refHashCode()
    {
      return mName;
    }

    public Object acceptVisitor(final ProxyVisitor visitor)
      throws VisitorException
    {
      final ProductDESProxyVisitor desvisitor =
        (ProductDESProxyVisitor) visitor;
      return desvisitor.visitStateProxy(this);
    }

    public Class<StateProxy> getProxyInterface()
    {
      return StateProxy.class;
    }

    public int compareTo(final NamedProxy n)
    {
      return n.getName().compareTo(getName());
    }

    public String toString()
    {
      return getName();
    }

    //#######################################################################
    //# Data Members
    private final int mName;
    private final boolean mIsInitial;
    private final Collection<EventProxy> mProps;
  }


  //#########################################################################
  //# Inner Class AutomatonEventInfo
  private abstract class AutomatonEventInfo implements
    Comparable<AutomatonEventInfo>
  {
    public AutomatonEventInfo(final int aut, final double probability)
    {
      mAut = aut;
      mProbability = probability;
    }

    protected int getAutomaton()
    {
      return mAut;
    }

    protected double getProbability()
    {
      return mProbability;
    }

    private final int mAut;
    private final double mProbability;
  }


  //#########################################################################
  //# Inner Class UncontrollableAutomatonEventInfo
  private class UncontrollableAutomatonEventInfo extends AutomatonEventInfo
  {
    public UncontrollableAutomatonEventInfo(final int aut,
                                            final double probability)
    {
      super(aut, probability);
    }

    public int compareTo(final AutomatonEventInfo info)
    {
      if (this.getAutomaton() < mNumPlants && this.getProbability() == 1.0f) {
        return 1;
      } else if (info.mAut < mNumPlants && info.mProbability == 1.0f) {
        return -1;
      } else if ((this.getAutomaton() < mNumPlants && info.mAut < mNumPlants)
                 || (this.getAutomaton() >= mNumPlants && info.mAut >= mNumPlants)) {
        return (this.getProbability() < info.mProbability) ? -1 : 1;
      } else {
        return (this.getAutomaton() < mNumPlants) ? -1 : 1;
      }
    }
  }


  //#########################################################################
  //# Inner Class ControllableAutomatonEventInfo
  private class ControllableAutomatonEventInfo extends AutomatonEventInfo
  {
    public ControllableAutomatonEventInfo(final int aut,
                                          final double probability)
    {
      super(aut, probability);
    }

    public int compareTo(final AutomatonEventInfo info)
    {
      if (this.getProbability() < info.getProbability()) {
        return -1;
      } else if (this.getProbability() < info.getProbability()) {
        return 1;
      } else {
        return 0;
      }
    }
  }


  //#########################################################################
  //# Inner Class StateExplorer
  private abstract class StateExplorer
  {
    public StateExplorer(final int[][] theEventAutomata,
                         final int[][][][] theTransitions,
                         final int[][] theNDTuple, final int theFirstEvent,
                         final int theLastEvent)
    {
      mmFirstEvent = theFirstEvent;
      mmLastEvent = theLastEvent;
      mmEventAutomata = theEventAutomata;
      mmTransitions = theTransitions;
      mmNDTuple = theNDTuple;
      mmDecodedTuple = new int[mNumAutomata];
    }

    public boolean explore(final int[] encodedTuple) throws OverflowException
    {
      events: for (int e = mmFirstEvent; e <= mmLastEvent; e++) {
        Arrays.fill(mmNDTuple, null);
        for (final int a : mmEventAutomata[e]) {
          if (mmTransitions[a][e] != null) {
            decode(encodedTuple, mmDecodedTuple);
            final int[] succ = mmTransitions[a][e][mmDecodedTuple[a]];
            if (succ == null) {
              continue events;
            }
            mmNDTuple[a] = succ;
          }
        }
        if (!permutations(mNumAutomata, mmDecodedTuple, e)) {
          return false;
        }
      }
      return true;
    }

    public boolean permutations(int a, final int[] decodedSource,
                                final int event) throws OverflowException
    {
      if (a == 0) {
        if (!processNewState(decodedSource, event, decodedSource == null)) {
          return false;
        }
      } else {
        a--;
        final int[] codes = mmNDTuple[a];
        if (codes == null) {
          mTargetTuple[a] = decodedSource[a];
          if (!permutations(a, decodedSource, event)) {
            return false;
          }
        } else {
          for (int i = 0; i < codes.length; i++) {
            mTargetTuple[a] = codes[i];
            if (!permutations(a, decodedSource, event)) {
              return false;
            }
          }
        }
      }
      return true;
    }

    public abstract boolean processNewState(final int[] decodedSource,
                                            final int event,
                                            final boolean isInitial)
      throws OverflowException;

    protected final int[][] mmEventAutomata;
    protected final int[][][][] mmTransitions;
    protected final int[][] mmNDTuple;
    protected int mmFirstEvent;
    protected int mmLastEvent;
    protected int[] mmDecodedTuple;
  }


  //#########################################################################
  //# Inner Class CtrlInitialReachabilityExplorer
  private class CtrlInitialReachabilityExplorer extends StateExplorer
  {
    public CtrlInitialReachabilityExplorer(final int[][] eventAutomata,
                                           final int[][][][] transitions,
                                           final int[][] NDTuple,
                                           final int firstEvent,
                                           final int lastEvent)
    {
      super(eventAutomata, transitions, NDTuple, firstEvent, lastEvent);
    }

    public boolean processNewState(final int[] decodedSource,
                                   final int event, final boolean isInitial)
      throws OverflowException
    {
      final int currentNumStates = mNumStates;
      final int t = addDecodedNewState(mTargetTuple);
      if (currentNumStates != mNumStates) {
        mGlobalStack.push(mStateTuples.get(t));
      }
      return true;
    }
  }


  //#########################################################################
  //# Inner Class UnctrlInitialReachabilityExplorer
  private class UnctrlInitialReachabilityExplorer extends StateExplorer
  {
    public UnctrlInitialReachabilityExplorer(final int[][] eventAutomata,
                                             final int[][][][] transitions,
                                             final int[][] NDTuple,
                                             final int firstEvent,
                                             final int lastEvent)
    {
      super(eventAutomata, transitions, NDTuple, firstEvent, lastEvent);
    }

    @Override
    public boolean explore(final int[] encodedTuple) throws OverflowException
    {
      events: for (int e = 1; e <= mNumUncontrollableEvents; e++) {
        Arrays.fill(mmNDTuple, null);
        for (final int a : mmEventAutomata[e]) {
          if (mmTransitions[a][e] != null) {
            decode(encodedTuple, mmDecodedTuple);
            final int[] succ = mmTransitions[a][e][mmDecodedTuple[a]];
            if (succ == null) {
              if (a >= mNumPlants) {
                return false;
              } else {
                continue events;
              }
            }
            mmNDTuple[a] = succ;
          }
        }
        if (!permutations(mNumAutomata, mmDecodedTuple, e)) {
          return false;
        }
      }
      return true;
    }

    public boolean processNewState(final int[] decodedSource,
                                   final int event, final boolean isInitial)
      throws OverflowException
    {
      final int[] encoded = encode(mTargetTuple);
      if (mLocalVisited.contains(encoded)) {
        return true;
      } else if (mGlobalVisited.containsKey(encoded)) {
        final int s = mGlobalVisited.get(encoded);
        if (mBadStates.get(s)) {
          return false;
        } else if (mSafeStates.get(s)) {
          return true;
        }
      }
      mLocalVisited.add(encoded);
      mLocalStack.push(encoded);
      return true;
    }
  }


  //#########################################################################
  //# Inner Class CoreachabilityExplorer
  private class CoreachabilityExplorer extends StateExplorer
  {
    public CoreachabilityExplorer(final int[][] eventAutomata,
                                  final int[][][][] transitions,
                                  final int[][] NDTuple,
                                  final int firstEvent, final int lastEvent)
    {
      super(eventAutomata, transitions, NDTuple, firstEvent, lastEvent);
    }

    public boolean processNewState(final int[] decodedSource,
                                   final int event, final boolean isInitial)
    {
      final int[] encoded = encode(mTargetTuple);
      if (mGlobalVisited.containsKey(encoded)) {
        final int s = mGlobalVisited.get(encoded);
        if (!mBadStates.get(s) && mNonCoreachableStates.get(s)) {
          mUnvisited.offer(mStateTuples.get(s));
          mNonCoreachableStates.set(s, false);
        }
      }
      return true;
    }
  }


  //#########################################################################
  //# Inner Class SuccessorStatesExplorer
  private class SuccessorStatesExplorer extends StateExplorer
  {
    public SuccessorStatesExplorer(final int[][] eventAutomata,
                                   final int[][][][] transitions,
                                   final int[][] NDTuple,
                                   final int firstEvent, final int lastEvent)
    {
      super(eventAutomata, transitions, NDTuple, firstEvent, lastEvent);
    }

    public boolean processNewState(final int[] decodedSource,
                                   final int event, final boolean isInitial)
    {
      final int[] encoded = encode(mTargetTuple);
      if (mGlobalVisited.containsKey(encoded)) {
        final int s = mGlobalVisited.get(encoded);
        if (!mBadStates.get(s)) {
          mUnvisited.offer(mStateTuples.get(s));
          mBadStates.set(s);
          mMustContinue = true;
        }
      }
      return true;
    }
  }


  //#########################################################################
  //# Inner Class ReachabilityExplorer
  private class ReachabilityExplorer extends StateExplorer
  {
    public ReachabilityExplorer(final int[][] eventAutomata,
                                final int[][][][] transitions,
                                final int[][] NDTuple, final int firstEvent,
                                final int lastEvent)
    {
      super(eventAutomata, transitions, NDTuple, firstEvent, lastEvent);
    }

    public boolean processNewState(final int[] decodedSource,
                                   final int event, final boolean isInitial)
      throws OverflowException
    {
      final int target = mGlobalVisited.get(encode(mTargetTuple));
      if (!mBadStates.get(target) && !mReachableStates.get(target)) {
        mReachableStates.set(target);
        mUnvisited.offer(mStateTuples.get(target));
        mNumGoodStates++;
      }
      return true;
    }
  }


  //#########################################################################
  //# Inner Class FinalStateExplorer
  private class FinalStateExplorer extends StateExplorer
  {
    public FinalStateExplorer(final int[][] eventAutomata,
                              final int[][][][] transitions,
                              final int[][] NDTuple, final int firstEvent,
                              final int lastEvent)
    {
      super(eventAutomata, transitions, NDTuple, firstEvent, lastEvent);
    }

    public boolean processNewState(final int[] decodedSource,
                                   final int event, final boolean isInitial)
      throws OverflowException
    {
      int source = 0;
      if (!isInitial) {
        source = mGlobalVisited.get(encode(decodedSource));
        source = mStateMap[source];
      }
      int target = mGlobalVisited.get(encode(mTargetTuple));
      if (mReachableStates.get(target) && !mGoodStates.get(target)) {
        mGoodStates.set(target);
        mUnvisited.offer(mStateTuples.get(target));
      }
      target = mStateMap[target];
      if (!isInitial) {
        mTransitionRelation.addTransition(source, event, target);
      }
      return true;
    }
  }


  //#########################################################################
  //# Inner Class Reduction
  private class Reduction
  {
    public Reduction()
    {
      mEventList = new TIntArrayList();
      mDisabledEventList = new TIntArrayList();
    }

    public void setUpClasses()
    {
      mStateToClass = new int[mNumGoodStates];
      mClasses = new IntListBuffer();
      for (int s = 0; s < mNumGoodStates; s++) {
        final int list = mClasses.createList();
        mClasses.add(list, s);
        mStateToClass[s] = list;
      }
    }

    public void setUpEventList()
    {
      int[] eventMarker = new int[mNumProperEvents + 1];
      final TransitionIterator iterator =
        mTransitionRelation.createAllTransitionsReadOnlyIterator();
      iterator.resetEvents(mNumUncontrollableEvents + 1, mNumProperEvents);
      while (iterator.advance()) {
        int currentEvent = iterator.getCurrentEvent();
        if (eventMarker[currentEvent] != DISABLED_ENABLED) {
          int succ = iterator.getCurrentTargetState();
          if (succ == mNumGoodStates) {
            eventMarker[currentEvent] =
              eventMarker[currentEvent] == ENABLED ? DISABLED_ENABLED
                : DISABLED;
          } else {
            eventMarker[currentEvent] =
              eventMarker[currentEvent] == DISABLED ? DISABLED_ENABLED
                : ENABLED;
          }
        }
      }
      for (int e = mNumUncontrollableEvents + 1; e <= mNumProperEvents; e++) {
        if (eventMarker[e] == DISABLED) {
          mDisabledEventList.add(e);
        } else if (eventMarker[e] == DISABLED_ENABLED) {
          mEventList.add(e);
        }
      }
    }

    public void mainProcedure()
    {
      for (int i = 0; i < mNumGoodStates - 1; i++) {
        if (i > getMinimum(i)) {
          continue;
        }
        for (int j = i + 1; j < mNumGoodStates; j++) {
          if (j > getMinimum(j)) {
            continue;
          }
          TLongHashSet mergedPairs = new TLongHashSet();
          mShadowClasses = new IntListBuffer();
          mShadowStateToClass = new int[mNumGoodStates];
          for (int s = 0; s < mNumGoodStates; s++) {
            mShadowStateToClass[s] = IntListBuffer.NULL;
          }

          if (checkMergibility(i, j, i, j, mergedPairs)) {
            merge(mergedPairs);
          }

          mergedPairs = null;
          mShadowClasses = null;
          mShadowStateToClass = null;
        }
      }
    }

    public boolean checkMergibility(final int x, final int y, final int x0,
                                    final int y0,
                                    final TLongHashSet mergedPairs)
    {
      if (mStateToClass[x] == mStateToClass[y]) {
        return true;
      }

      final int minX = getMinimum(x);
      final int minY = getMinimum(y);
      if (minX == minY) {
        return true;
      }
      final long p1 = constructPair(minX, minY);
      final long p2 = constructPair(x0, y0);
      if (compare(p1, p2) < 0) {
        return false;
      }

      copyIfShadowNull(x);
      copyIfShadowNull(y);

      final int lx = mShadowStateToClass[x];
      final int ly = mShadowStateToClass[y];
      final int[] listX = mShadowClasses.toArray(lx);
      final int[] listY = mShadowClasses.toArray(ly);

      final TIntHashSet xSet = new TIntHashSet();
      final TIntHashSet ySet = new TIntHashSet();
      final TIntArrayList xList = new TIntArrayList();
      final TIntArrayList yList = new TIntArrayList();

      for (int e = 0; e < mEventList.size(); e++) {
        xSet.clear();
        xList.clear();
        boolean enabled = false;
        boolean disabled = false;
        for (final int xx : listX) {
          final int succ = getSuccessorState(xx, mEventList.get(e));
          if (succ != -1) {
            if (xSet.add(xx)) {
              xList.add(xx);
            }
            if (succ != mNumGoodStates) {
              enabled = true;
            } else {
              disabled = true;
            }
          }
        }
        if (disabled) {
          for (final int yy : listY) {
            final int succ = getSuccessorState(yy, mEventList.get(e));
            if (succ != -1) {
              if (succ != mNumGoodStates) {
                return false;
              }
            }
          }
        }
        if (enabled) {
          for (final int yy : listY) {
            final int succ = getSuccessorState(yy, mEventList.get(e));
            if (succ != -1) {
              if (succ == mNumGoodStates) {
                return false;
              }
            }
          }
        }
      }

      final int l = mergeLists(lx, ly, mShadowClasses);
      updateStateToClass(l, mShadowStateToClass, mShadowClasses);

      final long pair = constructPair(x, y);
      mergedPairs.add(pair);

      for (int e = 1; e <= mNumProperEvents; e++) {
        xSet.clear();
        ySet.clear();
        xList.clear();
        yList.clear();
        for (final int xx : listX) {
          final int xSucc = getSuccessorState(xx, e);
          if (xSucc != -1 && xSucc != mNumGoodStates) {
            final int xmin = getMinimum(xSucc);
            if (xSet.add(xmin)) {
              xList.add(xmin);
            }
          }
        }
        if (xList.isEmpty()) {
          continue;
        }
        for (final int yy : listY) {
          final int ySucc = getSuccessorState(yy, e);
          if (ySucc != -1 && ySucc != mNumGoodStates) {
            final int ymin = getMinimum(ySucc);
            if (ySet.add(ymin)) {
              yList.add(ymin);
            }
          }
        }
        for (int i = 0; i < xList.size(); i++) {
          for (int j = 0; j < yList.size(); j++) {
            if (!checkMergibility(xList.get(i), yList.get(j), x0, y0,
                                  mergedPairs)) {
              return false;
            }
          }
        }
      }
      return true;
    }

    public int getSuccessorState(final int source, final int event)
    {
      final TransitionIterator iter =
        mTransitionRelation.createSuccessorsReadOnlyIterator();
      iter.reset(source, event);
      if (iter.advance()) {
        return iter.getCurrentTargetState();
      } else {
        return -1;
      }
    }

    public void merge(final TLongHashSet mergedPairs)
    {
      final TLongIterator itr = mergedPairs.iterator();
      while (itr.hasNext()) {
        final long pair = itr.next();
        final int hi = getState(0, pair);
        final int lo = getState(1, pair);
        if (mStateToClass[hi] != mStateToClass[lo]) {
          final int list1 = mStateToClass[hi];
          final int list2 = mStateToClass[lo];
          final int list3 = mergeLists(list1, list2, mClasses);
          updateStateToClass(list3, mStateToClass, mClasses);
        }
      }
    }

    public int mergeLists(final int list1, final int list2,
                          final IntListBuffer classes)
    {
      final int x = classes.getFirst(list1);
      final int y = classes.getFirst(list2);
      if (x < y) {
        return classes.catenateDestructively(list1, list2);
      } else if (x > y) {
        return classes.catenateDestructively(list2, list1);
      }
      return list1;
    }

    public void copyIfShadowNull(final int state)
    {
      if (mShadowStateToClass[state] == IntListBuffer.NULL) {
        final int newlist =
          mShadowClasses.copy(mStateToClass[state], mClasses);
        final ReadOnlyIterator iter =
          mShadowClasses.createReadOnlyIterator(newlist);
        iter.reset(newlist);
        while (iter.advance()) {
          final int current = iter.getCurrentData();
          mShadowStateToClass[current] = newlist;
        }
      }
    }

    public void updateStateToClass(final int list, final int[] stateToClass,
                                   final IntListBuffer classes)
    {
      final ReadOnlyIterator iter = classes.createReadOnlyIterator(list);
      iter.reset(list);
      while (iter.advance()) {
        final int current = iter.getCurrentData();
        stateToClass[current] = list;
      }
    }

    public int compare(final long pair1, final long pair2)
    {
      if (pair1 < pair2) {
        return -1;
      } else if (pair1 > pair2) {
        return 1;
      } else {
        return 0;
      }
    }

    public int getMinimum(final int state)
    {
      if (mShadowStateToClass == null
          || mShadowStateToClass[state] == IntListBuffer.NULL) {
        return mClasses.getFirst(mStateToClass[state]);
      } else {
        return mShadowClasses.getFirst(mShadowStateToClass[state]);
      }
    }

    public int getState(final int position, final long pair)
    {
      if (position == 0) {
        return (int) (pair >>> 32);
      } else if (position == 1) {
        return (int) (pair & 0xffffffff);
      }
      return -1;
    }

    public long constructPair(int state1, int state2)
    {
      if (state1 > state2) {
        state1 = state1 + state2;
        state2 = state1 - state2;
        state1 = state1 - state2;
      }
      final long pair = (long) state2 | ((long) state1 << 32);
      return pair;
    }

    public void mergeTransitionRelation()
    {
      // set initial and reachable states
      for (int i = 0; i < mNumInitialStates; i++) {
        mTransitionRelation.setInitial(i, true);
      }
      mTransitionRelation.setReachable(mNumGoodStates, false);
      //remove all transitions that go to the bad state
      TransitionIterator iter =
        mTransitionRelation.createAllTransitionsModifyingIterator();
      while (iter.advance()) {
        int to = iter.getCurrentTargetState();
        if (to == mNumGoodStates) {
          iter.remove();
        }
      }
      // build integer array list of state partition
      List<int[]> mergedStates = new ArrayList<int[]>();
      for (int i = 0; i < mNumGoodStates; i++) {
        int listID = mStateToClass[i];
        if (mClasses.getFirst(listID) == i) {
          int[] states = mClasses.toArray(listID);
          mergedStates.add(states);
        }
      }

      mTransitionRelation.merge(mergedStates);
    }

    @SuppressWarnings("unused")
    private AutomatonProxy createReducedAutomaton()
    {
      final int numEvents = mNumEvents + mCurrentPropositions.size();
      final Collection<EventProxy> events =
        new ArrayList<EventProxy>(numEvents);
      for (final EventProxy event : mEvents) {
        if (event != null) {
          events.add(event);
        }
      }
      events.addAll(mCurrentPropositions);

      final int numProps = mCurrentPropositions.size();
      final List<StateProxy> states =
        new ArrayList<StateProxy>(mNumGoodStates + 1);
      final StateProxy[] stateArray = new StateProxy[mNumGoodStates + 1];
      int mini = 0;
      boolean initial = false;

      for (int i = 0; i < mNumGoodStates; i++) {
        final ReadOnlyIterator iter =
          mClasses.createReadOnlyIterator(mStateToClass[i]);
        iter.reset(mStateToClass[i]);
        if (iter.advance()) {
          final int firstElement = iter.getCurrentData();
          if (firstElement == i) {
            mini = firstElement;
            initial = firstElement < mNumInitialStates;
            final List<EventProxy> marking =
              new ArrayList<EventProxy>(numProps);
            do {
              final int currentState = iter.getCurrentData();
              for (final EventProxy prop : mCurrentPropositions) {
                if (!mTransitionRelation.isMarked(currentState,
                                                  mEventToIndex.get(prop))) {
                  continue;
                }
                marking.add(prop);
              }
            } while (iter.advance());
            Collections.sort(marking);
            final List<EventProxy> unique = getUniqueMarking(marking);
            final StateProxy state = new MemStateProxy(mini, unique, initial);
            states.add(state);
            stateArray[mini] = state;
          }
        }

      }

      final ProductDESProxyFactory factory = getFactory();
      final ArrayList<TransitionProxy> transitions =
        new ArrayList<TransitionProxy>(
                                       mTransitionRelation
                                         .getNumberOfTransitions());
      final TransitionIterator iter =
        mTransitionRelation.createAllTransitionsReadOnlyIterator();

      final TObjectHashingStrategy<TransitionProxy> strategy =
        ProductDESEqualityVisitor.getInstance().getTObjectHashingStrategy();
      final THashSet<TransitionProxy> proxyHashSet =
        new THashSet<TransitionProxy>(strategy);

      while (iter.advance()) {
        //source
        int from = iter.getCurrentSourceState();
        if (from == mNumGoodStates) {
          continue;
        }
        from = getMinimum(from);
        final StateProxy source = stateArray[from];
        //event
        int e = iter.getCurrentEvent();
        final EventProxy event = mEvents[e];
        //target
        int to = iter.getCurrentTargetState();
        if (to == mNumGoodStates) {
          continue;
        }
        to = getMinimum(to);
        final StateProxy target = stateArray[to];

        final TransitionProxy proxy =
          factory.createTransitionProxy(source, event, target);
        if (proxyHashSet.add(proxy)) {
          transitions.add(proxy);
        }
      }

      final String name = computeOutputName();
      final ComponentKind kind = ComponentKind.SUPERVISOR;
      return factory.createAutomatonProxy(name, kind, events, states,
                                          transitions);
    }

    private AutomatonProxy createOneStateAutomaton(TIntArrayList eventList)
    {
      final Collection<EventProxy> events =
        new ArrayList<EventProxy>(eventList.size());
      for (int e = 0; e < eventList.size(); e++) {
        events.add(mEvents[eventList.get(e)]);
      }

      final List<StateProxy> states = new ArrayList<StateProxy>(1);
      final List<EventProxy> marking = new ArrayList<EventProxy>(1);
      final List<EventProxy> unique = getUniqueMarking(marking);
      final StateProxy state = new MemStateProxy(0, unique, true);
      states.add(state);

      final ArrayList<TransitionProxy> transitions =
        new ArrayList<TransitionProxy>(1);

      final ProductDESProxyFactory factory = getFactory();
      String name = "aut-event";
      for (int e = 0; e < eventList.size(); e++) {
        name += mEvents[eventList.get(e)] + ".";
      }
      final ComponentKind kind = ComponentKind.SUPERVISOR;
      return factory.createAutomatonProxy(name, kind, events, states,
                                          transitions);
    }

    @SuppressWarnings("unused")
    public int[] showClassList(final IntListBuffer classes, final int list)
    {
      final int[] array = classes.toArray(list);
      return array;
    }

    private final TIntArrayList mEventList;
    private final TIntArrayList mDisabledEventList;
  }

  //#########################################################################
  //# Debug
  @SuppressWarnings("unused")
  private int[] showTuple(final int[] encodedTuple)
  {
    final int[] tuple = new int[mNumAutomata];
    decode(encodedTuple, tuple);
    return tuple;
  }

  @SuppressWarnings("unused")
  private String showStateTuple(final int[] tuple)
  {
    String msg = "";
    for (int i = 0; i < tuple.length; i++) {
      final AutomatonProxy aut = mAutomata.get(i);
      final ComponentKind kind = getKindTranslator().getComponentKind(aut);
      final StateProxy state = mOriginalStates[i][tuple[i]];
      msg +=
        kind.toString() + " " + aut.getName() + " : [" + tuple[i] + "] "
          + state.getName() + "\n";
    }
    return msg;
  }

  //#########################################################################
  //# Data Members
  private boolean mSupervisorReductionEnabled = false;
  //# Variables used for encoding/decoding
  /** a list contains number of bits needed for each automaton */
  private int mNumBits[];

  /** a list contains masks needed for each automaton */
  private int mNumBitsMasks[];

  /** a number of integers used to encode synchronized state */
  private int mNumInts;

  /** an index of first automaton in each integer buffer */
  private int mIndexAutomata[];

  private List<AutomatonProxy> mAutomata;
  private EventProxy[] mEvents;
  private TObjectIntHashMap<EventProxy> mEventToIndex;
  private Collection<EventProxy> mCurrentPropositions;
  private Collection<EventProxy> mUsedPropositions;
  @SuppressWarnings("unused")
  private int mTransitionBufferLimit;
  private TIntArrayList mTransitionBuffer;

  private int mNumAutomata;
  private static int mNumPlants;
  private int mNumStates;
  private int mNumInitialStates;
  private int mNumEvents;
  private int mNumProperEvents;
  private int mNumUncontrollableEvents;

  private StateProxy[][] mOriginalStates;
  private Map<List<EventProxy>,List<EventProxy>> mAllMarkings;
  private List<?>[][] mStateMarkings;
  private boolean[][] mDeadlock;
  @SuppressWarnings("unused")
  private boolean[] mCurrentDeadlock;
  @SuppressWarnings("unused")
  private int mDeadlockState;

  private List<int[]> mStateTuples;
  private TObjectIntHashMap<int[]> mGlobalVisited;
  private Deque<int[]> mGlobalStack;
  private Deque<int[]> mLocalStack;
  private Deque<int[]> mBackTrace;
  private Set<int[]> mLocalVisited;
  private Queue<int[]> mUnvisited;
  private int[] mTargetTuple;

  private BitSet mNonCoreachableStates;
  private BitSet mBadStates;
  private BitSet mSafeStates;
  private BitSet mReachableStates;
  private boolean initialIsBad;
  private boolean mMustContinue;

  private StateExplorer mCtrlInitialReachabilityExplorer;
  private StateExplorer mUnctrlInitialReachabilityExplorer;
  private StateExplorer mCoreachabilityExplorer;
  private StateExplorer mSuccessorStatesExplorer;
  private StateExplorer mReachabilityExplorer;
  private StateExplorer mFinalStateExplorer;
  private ListBufferTransitionRelation mTransitionRelation;

  private int[] mStateToClass;
  private IntListBuffer mClasses;
  private int[] mShadowStateToClass;
  private IntListBuffer mShadowClasses;
  private Reduction mReduction;

  private int mNumGoodStates;
  private BitSet mGoodStates;
  private int[] mStateMap;
<<<<<<< HEAD
=======

>>>>>>> a68d665e

  //#########################################################################
  //# Class Constants
  private static final int MAX_TABLE_SIZE = 500000;
  private static final int SIZE_INT = 32;
  private final int DISABLED = 1;
  private final int ENABLED = 2;
  private final int DISABLED_ENABLED = 3;
}<|MERGE_RESOLUTION|>--- conflicted
+++ resolved
@@ -1893,10 +1893,7 @@
   private int mNumGoodStates;
   private BitSet mGoodStates;
   private int[] mStateMap;
-<<<<<<< HEAD
-=======
-
->>>>>>> a68d665e
+  
 
   //#########################################################################
   //# Class Constants
