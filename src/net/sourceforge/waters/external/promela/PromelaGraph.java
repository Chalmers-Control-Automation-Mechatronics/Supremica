--- conflicted
+++ resolved
@@ -608,13 +608,8 @@
   //TODO Fix this so that the edges have the guards and actions
   public static PromelaGraph doCombineComposition2(final List<PromelaGraph> branches,
                                                    final boolean unwinding,
-<<<<<<< HEAD
-                                                   final boolean isEnd,
                                                    final ModuleProxyFactory factory)
   {
-=======
-                                                   final ModuleProxyFactory factory){
->>>>>>> 242eddde
     //comparator
     final CompilerOperatorTable optable = CompilerOperatorTable.getInstance();
     final Comparator<SimpleExpressionProxy> comparator = new ExpressionComparator(optable);
