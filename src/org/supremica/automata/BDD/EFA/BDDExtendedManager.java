package org.supremica.automata.BDD.EFA;

/**
 *
 * @author Sajed Miremadi, Zhennan Fei
 */
import gnu.trove.TIntHashSet;
import gnu.trove.TIntIterator;
import gnu.trove.TIntObjectHashMap;

import java.util.List;

import net.sf.javabdd.BDD;
import net.sf.javabdd.BDDDomain;
import net.sf.javabdd.BDDFactory;
import net.sourceforge.waters.model.compiler.CompilerOperatorTable;
import net.sourceforge.waters.model.expr.ExpressionParser;
import net.sourceforge.waters.model.expr.Operator;
import net.sourceforge.waters.model.expr.ParseException;
import net.sourceforge.waters.model.module.VariableComponentProxy;
import net.sourceforge.waters.subject.module.ModuleSubjectFactory;
import net.sourceforge.waters.subject.module.SimpleExpressionSubject;

import org.supremica.automata.FlowerEFABuilder;
import org.supremica.automata.BDD.BDDLibraryType;
import org.supremica.automata.BDD.SupremicaBDDBitVector.SupremicaBDDBitVector;
import org.supremica.properties.Config;

public class BDDExtendedManager extends BDDAbstractManager {

    //Variabes used for RAS models
    BDD globalLargerBDD = null;
    //The BDD representing the forward transition relation, where the dest variables are removed.
    BDD frwdTransEvents = null;
    //The BDD representing the backward transition relation
    BDD bckwdTransEvents = null;
    BDD feasibleSourceStates = null;
    BDD feasibleDestStates = null;
    BDD unreachableStates = null;

    public BDDExtendedManager() {
        this(BDDLibraryType.fromDescription(Config.BDD2_BDDLIBRARY.getAsString()));
    }

    public BDDExtendedManager(final BDDLibraryType bddpackage) {
        this(bddpackage, Config.BDD2_INITIALNODETABLESIZE.get(), Config.BDD2_CACHESIZE.get());
    }

    public BDDExtendedManager(final BDDLibraryType bddpackage, final int nodenum, final int cachesize) {
        if (factory == null) {
            factory = BDDFactory.init(bddpackage.getLibraryname(), nodenum, cachesize);
            factory.setMaxIncrease(Config.BDD2_MAXINCREASENODES.get());
            factory.setIncreaseFactor(Config.BDD2_INCREASEFACTOR.get());
            factory.setCacheRatio(Config.BDD2_CACHERATIO.get());
        }
    }

    /** Return a set of initial uncontrollable states. */
    public BDD getInitiallyUncontrollableStates() {
        final BDDMonolithicEdges edges = ((BDDMonolithicEdges) bddExAutomata.getBDDEdges());
        BDD uncontrollableStates = getZeroBDD();
        if (bddExAutomata.orgExAutomata.modelHasNoPlants()
                || bddExAutomata.orgExAutomata.modelHasNoSpecs()) {
            return getZeroBDD();
        } else {
            final BDD t1 = edges.getPlantMonolithicUncontrollableEdgesForwardBDD();
            final BDD t2 = edges.getSpecMonolithicUncontrollableEdgesForwardBDD().and(t1).exist(bddExAutomata.getDestStatesVarSet());
            uncontrollableStates =  t1.and(t2.not()).exist(bddExAutomata.getDestStatesVarSet()).exist(bddExAutomata.getEventVarSet());
        }
//        if(!bddExAutomata.orgExAutomata.getClocks().isEmpty()){
//            uncontrollableStates = uncontrollableStates.or(getInitiallyTimedUncontrollableStates());
//        }

        return uncontrollableStates;

    }

    public BDD getInitiallyTimedUncontrollableStates()
    {
        final BDDMonolithicEdges bddEdges = ((BDDMonolithicEdges) bddExAutomata.getBDDEdges());
        final BDD statesEnablingForc = (bddEdges.getMonolithicForcibleSpecEdgesForwardBDD()).exist(bddExAutomata.getDestStatesVarSet());
        return statesEnablingForc.not().and(
                bddEdges.getStatesTickDisabled(bddEdges.getPlantMonolithicEdgesForwardBDD(), bddExAutomata.getPlantSourceLocationInvariants()).not()).and(
                bddEdges.getStatesTickDisabled(bddEdges.getSpecMonolithicEdgesForwardBDD(), bddExAutomata.getSpecSourceLocationInvariants()));
    }

    public BDD uncontrollableBackward(final BDD forbidden) {
        System.err.println("UncontrollableBackward entered.");
        final BDDMonolithicEdges bddEdges = ((BDDMonolithicEdges) bddExAutomata.getBDDEdges());
        final BDD t_u = bddEdges.getMonolithicUncontrollableEdgesBackwardBDD();
        @SuppressWarnings("unused")
        final BDD backwardTime = bddEdges.getBackwardClocksWithTheSameRate();
        @SuppressWarnings("unused")
        final BDD forwardTime = bddEdges.getForwardClocksWithTheSameRate();


//        System.out.println("forbidden");
//        forbidden.printDot();
        BDD Qk = null;
        BDD newUCstates = null;
        @SuppressWarnings("unused")
        final
        BDD newCstates = null;
        BDD Qkn = forbidden.id();
//        if(!bddExAutomata.orgExAutomata.getClocks().isEmpty()){
//            BDD ucDueToTime = timeEvolSource(Qkn, backwardTime).and(Qkn.not());
//            newCstates = Qkn.and(bddEdges.getMonolithicForcibleEdgesForwardBDD().exist(bddExAutomata.getDestStatesVarSet()));
//            newCstates = timeEvolSource(newCstates, backwardTime);
//            ucDueToTime = ucDueToTime.and(newCstates.not());
////            Qkn = timeEvolSource(Qkn, forwardTime);
//
////        System.out.println("Qknnnnnnn: "+(Qkn.isOne()?"one":""));
////        Qkn.printDot();
//
//            Qkn = Qkn.or(ucDueToTime);
/////            bddEdges.removeFromMonolithicForcibleEdgesForwardBDD(Qkn);
//        }
        int i = 0;
        do {
            System.err.println("ub: "+(i++));
            Qk = Qkn.id();
            newUCstates = image_preImage(Qk, t_u);
            Qkn = Qk.or(newUCstates);
//            Qkn = timeEvolSource(Qkn, backwardTime);
//            Qkn = timeEvolSource(Qkn, forwardTime);
//            Qkn = timeEvolSource(bddExAutomata.getReachableStates().and(Qkn), forwardTime);

//            if(!bddExAutomata.orgExAutomata.getClocks().isEmpty()){
//                BDD ucDueToTime = timeEvolSource(Qkn, backwardTime).and(Qkn.not());
//                newCstates = ucDueToTime.and(bddEdges.getMonolithicForcibleEdgesForwardBDD().exist(bddExAutomata.getDestStatesVarSet()));
//                newCstates = timeEvolSource(newCstates, backwardTime);
//                ucDueToTime = ucDueToTime.and(newCstates.not());
////                ucDueToTime = timeEvolSource(ucDueToTime, forwardTime);
/////                bddEdges.removeFromMonolithicForcibleEdgesForwardBDD(ucDueToTime);
//                Qkn = Qkn.or(ucDueToTime);
//            }
        } while (!Qkn.equals(Qk));

        System.err.println("UncontrollableBackward exited.");
        return Qkn;
    }

    public BDD restrictedBackward(final BDD markedStates, final BDD forb) {
        System.err.println("RestrictedBackward entered.");

        final BDDMonolithicEdges bddEdges = ((BDDMonolithicEdges) bddExAutomata.getBDDEdges());
        final BDD trans = bddEdges.getMonolithicEdgesBackwardBDD();
        final BDD forwardTime = bddEdges.getForwardClocksWithTheSameRate();
        final BDD backwardTime = bddEdges.getBackwardClocksWithTheSameRate();

        BDD forbidden = forb.id();
        if(!bddExAutomata.orgExAutomata.getClocks().isEmpty())
        {
           forbidden = timeEvolSource(forb,forwardTime);
        }

        BDD Qkn = markedStates.and(forbidden.not());
        BDD Qk = null;
        BDD Qm = null;
        /*
        FileWriter fstream = null;
        try
        {
        fstream = new FileWriter("C:/Users/sajed/Documents/My Dropbox/Documents/Papers/Supremica_Models/FisherThompson/BDDstatistics_RB.txt");
        //           fstream = new FileWriter("/Users/sajed/Dropbox/Documents/Papers/Supremica_Models/FisherThompson/BDDstatistics_RB.txt");

        } catch (final Exception e){}
        final BufferedWriter out = new BufferedWriter(fstream);
         */
        int i = 0;
        do {
            System.err.println("rb "+(i++));
/*            try
            {
            out.write((iteration++) + "\t" + Qkn.nodeCount());
            out.newLine();
            out.close();
            } catch (final Exception e){}
             */
            Qk = Qkn.id();
            Qm = image_preImage(Qk, trans, backwardTime);//.and(bddExAutomata.getReachableStates());

//            BDD clockBDD = Qm.exist(bddExAutomata.sourceLocationVarSet);
//            String nameOfClock = bddExAutomata.getAutVarName(clockBDD.var());
//
//            int minClockValue = getMinimalValue(clockBDD);
//            SupremicaBDDBitVector minClockValueBDDVec = createSupremicaBDDBitVector(bddExAutomata.BDDBitVectoryType, factory,
//                    bddExAutomata.getSourceVariableDomain(nameOfClock).size().intValue(),minClockValue);
//            SupremicaBDDBitVector clockBDDVec = bddExAutomata.getBDDBitVecSource(nameOfClock);
//
//            BDD extendedClockBDD = clockBDDVec.lth(minClockValueBDDVec);
//            Qm = Qm.or(extendedClockBDD);


            Qkn = ((Qk.or(Qm)).and(forbidden.not()));
            //           iteration++;
        } while (!Qkn.equals(Qk));

//        System.err.println("number of iterations in restrictedBackward: "+iteration);

//        try{out.close();}catch (final Exception e){}
        System.err.println("RestrictedBackward exited.");

        return Qkn;
    }

    public BDD restrictedForward(final BDD initialStates, final BDD forb) {
        System.err.println("RestrictedForward entered.");
        final BDDMonolithicEdges bddEdges = ((BDDMonolithicEdges) bddExAutomata.getBDDEdges());
        final BDD trans = bddEdges.getMonolithicEdgesForwardBDD();
        final BDD forwardTime = bddEdges.getForwardClocksWithTheSameRate();

//        System.out.println("restrictedForward");

        final BDD forbidden = forb.id();
//        if(!bddExAutomata.orgExAutomata.getClocks().isEmpty())
//        {
//           forbidden = timeEvolSource(forb,forwardTime);
//        }

        BDD Qkn = initialStates.and(forbidden.not());
        BDD Qk;
        BDD Qm;


//        FileWriter fstream = null;
//        try
//        {
//            fstream = new FileWriter("/Users/sajed/Desktop/fxdPoint.txt");
//        } catch (final Exception e){}
//        out = new BufferedWriter(fstream);
        int iteration = 0;

        do {
            System.err.println("RForward "+(iteration++) + "\t" + Qkn.nodeCount());

//            try
//            {
//                out.write((iteration++) + "\t" + Qkn.nodeCount());
//                out.newLine();
//            } catch (final Exception e){}
//
//            try
//            {
//                out.write((iteration++) + "\t");
//            } catch (final Exception e){}

//            System.err.println("("+(iteration++)+","+Qkn.nodeCount()+")");
            Qk = Qkn.id();
            Qm = image_preImage(Qk, trans, forwardTime);

//            BDD clockBDD = Qm.exist(bddExAutomata.sourceLocationVarSet);
//            String nameOfClock = bddExAutomata.getAutVarName(clockBDD.var());
//
//            int minClockValue = getMinimalValue(clockBDD);
//            SupremicaBDDBitVector minClockValueBDDVec = createSupremicaBDDBitVector(bddExAutomata.BDDBitVectoryType, factory,
//                    bddExAutomata.getSourceVariableDomain(nameOfClock).size().intValue(),minClockValue);
//            SupremicaBDDBitVector clockBDDVec = bddExAutomata.getBDDBitVecSource(nameOfClock);
//
//            BDD extendedClockBDD = clockBDDVec.gte(minClockValueBDDVec);
//            Qm = Qm.or(extendedClockBDD);
//            iteration++;
            Qkn = (Qk.or(Qm)).and(forbidden.not());

        } while (!Qkn.equals(Qk));

//        System.err.println("number of iterations in restrictedForward: "+iteration);

//        System.out.println("RestrictedForward exited.");
        System.err.println("RestrictedForward exited.");
        return Qkn;
    }

    public BDD nonblockingControllable(final BDD forb, final boolean reachable) {
        System.err.println("NonblockingControllable entered.");
        final BDDMonolithicEdges bddEdges = ((BDDMonolithicEdges) bddExAutomata.getBDDEdges());
        final BDD forwardTime = bddEdges.getForwardClocksWithTheSameRate();

        bddExAutomata.computeReachableStates();

        BDD forbidden = forb.id();

        if(!bddExAutomata.orgExAutomata.getClocks().isEmpty())
        {
           forbidden = timeEvolSource(forb,forwardTime);
        }

        BDD Qkn = forbidden;
        BDD Qk;
        BDD Q1;
        BDD Q2;
        int i = 0;
        do {
            System.err.println("nbc i: "+(i++));
            Qk = Qkn.id();
            Q1 = restrictedBackward(bddExAutomata.getMarkedStates(), Qk);
            BDD forbiddenStates = Q1.not();//.and(bddExAutomata.getReachableStates());
            if(!bddExAutomata.orgExAutomata.getClocks().isEmpty()){
                forbiddenStates = bddExAutomata.fitIntoClockDomains(forbiddenStates).and(bddExAutomata.getMarkedStates().not());
            }
            Q2 = uncontrollableBackward(forbiddenStates);
//            Q2 =  Q2.and((timeEvolSource(bddExAutomata.getMarkedStates(),clocks)).not());
            Qkn = Qk.or(Q2);
        } while ((!Qkn.equals(Qk)));

        System.err.println("NonblockingControllable exited.");

        if (reachable) {
            return restrictedForward(bddExAutomata.getInitialState(), Qkn);
        } else {
            return Qkn.not();
        }
    }

    BDD getDisjunctiveInitiallyUncontrollableStates() {

        if (bddExAutomata.plants.isEmpty() && bddExAutomata.specs.isEmpty()) {
            return getZeroBDD();
        } else {

            final TIntHashSet plantUncontrollableEvents = bddExAutomata.plantUncontrollableEventIndexList;
            final TIntHashSet specUncontrollableEvents = bddExAutomata.specUncontrollableEventIndexList;

            final TIntHashSet sharedUncontrollableEvents = new TIntHashSet(specUncontrollableEvents.toArray());
            sharedUncontrollableEvents.retainAll(plantUncontrollableEvents.toArray());

            final TIntObjectHashMap<BDD> plantsEnabledStates =
                  new BDDPartitionUncontSetEve(bddExAutomata, bddExAutomata.plants, plantUncontrollableEvents).getUncontrollableEvents2EnabledStates();
            final TIntObjectHashMap<BDD> specEnabledStates =
                  new BDDPartitionUncontSetEve(bddExAutomata, bddExAutomata.specs, specUncontrollableEvents).getUncontrollableEvents2EnabledStates();
            final BDD uncontrollableStates = getZeroBDD();

            for(final TIntIterator itr = sharedUncontrollableEvents.iterator(); itr.hasNext();) {
                final int unConEventIndex = itr.next();
                final BDD statesEnabledByPlants = plantsEnabledStates.get(unConEventIndex).and(bddExAutomata.getReachableStates());
                    final BDD statesEnabledBySpecs = specEnabledStates.get(unConEventIndex).and(bddExAutomata.getReachableStates());
                    uncontrollableStates.orWith(statesEnabledByPlants.and(statesEnabledBySpecs.not()));
            }
            return uncontrollableStates.and(bddExAutomata.getReachableStates());
        }
    }

    BDD disjunctiveNonblockingControllable(final BDD forbiddenStates, final boolean reachable) {

        BDD previousForbidenStates = null;
        BDD tmpCoreachableStates = null;
        BDD currentForbidenStates = forbiddenStates;

        boolean flag = false;
        do {
            previousForbidenStates = currentForbidenStates.id();
            currentForbidenStates = bddExAutomata.getParAlgoWorker().uncontrollableBackwardWorkSetAlgorithm(currentForbidenStates);
            if (flag && currentForbidenStates.equals(previousForbidenStates)) {
                break;
            } else {
                // TEST!!
                //parAlgoWorker = new BDDPartitionAlgoWorkerRan(eventPartitions, eventCoordinator);
                tmpCoreachableStates = bddExAutomata.getParAlgoWorker()
                                    .reachableBackwardRestrictedWorkSetAlgorithm(bddExAutomata.getMarkedStates(),
                                     currentForbidenStates, bddExAutomata.getReachableStates());
                currentForbidenStates = tmpCoreachableStates.not();
                flag = true;
            }
        } while (!previousForbidenStates.equals(currentForbidenStates));

        BDD nonblockingControllableStates = null;
        if (reachable) {
            nonblockingControllableStates = bddExAutomata.getParAlgoWorker()
                    .forwardRestrictedWorkSetAlgorithm(bddExAutomata.getInitialState(), currentForbidenStates);
        } else {
            nonblockingControllableStates = currentForbidenStates.not();
        }
        return nonblockingControllableStates;
    }

    /*
     * On-the-fly synthesis based on forward reachability
     */
    public BDD onTheFlySynthesis(final BDD initialStates, final BDD forb) {
        final BDDMonolithicEdges bddEdges = ((BDDMonolithicEdges) bddExAutomata.getBDDEdges());
<<<<<<< HEAD
        final BDD frwdTrans = bddEdges.getMonolithicEdgesForwardBDD().id();
        final BDD bkwdUnconTrans = bddEdges.getMonolithicUncontrollableEdgesBackwardBDD();
        final BDD forbidden = forb.id().or(backwardReachability(bkwdUnconTrans, forb.id()));
        pruneTrans(frwdTrans, forbidden);
//        pruneTrans(bkwdUnconTrans, forbidden);

=======
        BDD frwdTrans = bddEdges.getMonolithicEdgesForwardBDD().id();               
        BDD bkwdUnconTrans = bddEdges.getMonolithicUncontrollableEdgesBackwardBDD();                               
        BDD forbidden = forb.id().or(coreachability(bkwdUnconTrans, forb.id()));
        pruneTrans(frwdTrans, forbidden);       
//        pruneTrans(bkwdUnconTrans, forbidden);       
                
>>>>>>> 4201dd28
        /*
         * The transition relations that are incrementally created during the
         * fixed point computations
         */
//        BDD localFrwdTrans = getZeroBDD();

        BDD localBadStates;
        BDD localBadStatesExt;
        BDD localUnconStates;
        @SuppressWarnings("unused")
        final
        BDD unconStates = getZeroBDD();

        BDD Qkn = initialStates.and(forbidden.not());
        BDD Qk;
<<<<<<< HEAD
        BDD Qm;

=======
        BDD Qm = Qkn.id();
       
>>>>>>> 4201dd28
        BDD nextStates;
        BDD nextTrans;
        BDD nextBlockingStates;
        int i = 0;
        int j;
        
//        BDD backTrans = ((BDDMonolithicEdges) bddExAutomata.getBDDEdges()).getMonolithicEdgesBackwardBDD();
//        System.err.println("computing coreachable states...");
//        BDD coreachable = coreachability(backTrans, bddExAutomata.getMarkedStates());
//        System.err.println("coreachable states computed.");   
        
//        frwdTrans = frwdTrans.and(coreachable);
        
        do {
            System.err.println("i: "+i);
            Qk = Qkn.id();
            nextTrans = frwdTrans.and(Qk);
//            localFrwdTrans = localFrwdTrans.or(nextTrans);

            /*
             * Image operator
             */
            System.err.println("Performing the image operator...");
            nextStates = nextTrans.exist(bddExAutomata.getSourceStatesVarSet());
            Qm = bddExAutomata.destToSource(nextStates);
            Qkn = Qk.or(Qm);
            System.err.println("Image computed.");

            /*
             * Perform a local analysis (synthesis):
             *     - find all blocking and uncontrollable states starting
             *       from the localBadStates
             *     - find states that are on the edge between the locally good
             *       and bad states
             */
            System.err.println("Procedure: finding new blocking states...");
            localBadStates = getBlockingStates(frwdTrans, Qm);
            System.err.println("Procedure done.");
            localBadStatesExt = getZeroBDD();
            localUnconStates = getZeroBDD();
            j = 0;
            while(!localBadStates.equals(localBadStatesExt))
            {
                System.err.println("j: "+j);
                localBadStatesExt = localBadStates.id();
                /*
                 * Compute the local uncontrollable states
                 */

//                //Initialize the uncontrollable backward transitions
//                if(j == 0)
//                {
//                    localUnconBkwdTrans = bddExAutomata.sourceTooTdest(localFrwdTrans.and(
//                    bddEdges.getMonolithicEdgesForwardWithEventsBDD()).and(
//                    bddExAutomata.uncontrollableEventsBDD)).exist(bddExAutomata.getEventVarSet());
//
//                }
                System.err.println("compute local uncon states...");
<<<<<<< HEAD
                localUnconStates = backwardReachability(bkwdUnconTrans, localBadStates);
=======
                localUnconStates = coreachability(bkwdUnconTrans, localBadStates);  
                localUnconStates = localUnconStates.and(localBadStates.not());
>>>>>>> 4201dd28
                System.err.println("local uncon states computed.");

                localBadStates = localBadStates.or(localUnconStates);
//                localBadStates.printDot();

                System.err.println("local prune...");
                pruneTrans(frwdTrans, localBadStates);
//                localFrwdTrans = localFrwdTrans.and(bddExAutomata.sourceToDest(localBadStates).not());

//                unconStates = unconStates.or(localUnconStates);

                Qkn = Qkn.and(localBadStates.not());
                System.err.println("computing next local bad states...");
                nextBlockingStates = getBlockingStates(frwdTrans, Qkn);
                System.err.println("next local bad states comoputed.");
                localBadStates = localBadStates.or(nextBlockingStates);
                j++;
            }

            /*
             * Remove unnecessary visited states, visited thorugh local
             * uncontrollable states and do not continue traversing from those states
             */
            /*
            if(!unconStates.isZero())
            {
                Qkn = Qkn.and(unnecessaryVisitedStates(localFrwdTrans,
                                                   frwdTrans,
                                                   unconStates).not());

            }
            */
            i++;
        } while (!Qkn.equals(Qk));
<<<<<<< HEAD

=======
                
    
>>>>>>> 4201dd28
//        Qkn.printDot();

        return Qkn;
    }

    /*
     * Remove transitions that includden forbidden states
     */
    private void pruneTrans(final BDD trans, final BDD forbiddenStates)
    {
        trans.andWith(forbiddenStates.not());
        trans.andWith(bddExAutomata.sourceToDest(forbiddenStates).not());
    }

    /*
     * Perform a forward reachability from each state in unconStates. For a state
     * in unconStates, the traversing is stopped when a state is reached that has
     * at least an incoming transition
     */
    @SuppressWarnings("unused")
    private BDD unnecessaryVisitedStates(final BDD localFrwdTrans, final BDD frwdTrans, final BDD states)
    {
        BDD Qkn = states.id();
        BDD Qk;
        BDD incStates;
        BDD tmpLocalFrwdTrans = localFrwdTrans.id();
        BDD tmpFrwdTrans = frwdTrans.id();
        BDD nextStates;
        /*
         * Remove the states that have incoming transitions
         */
        int i = 0;
        do
        {
            System.err.println("unnVS: "+i);
            Qk = Qkn.id();
            nextStates = image_preImage(Qkn, tmpLocalFrwdTrans);
            tmpFrwdTrans = tmpFrwdTrans.and(Qkn.not());
            incStates = statesWithIncomingTrans(nextStates, tmpFrwdTrans);
            nextStates = nextStates.and(incStates.not());
            tmpLocalFrwdTrans = tmpLocalFrwdTrans.and(bddExAutomata.sourceToDest(incStates).not());
            Qkn = Qkn.or(nextStates);
            i++;
        }while(!Qkn.equals(Qk));

        return Qkn;
    }

    private BDD statesWithIncomingTrans(final BDD states, final BDD frwdTrans)
    {
        final BDD incomingTrans = frwdTrans.and(bddExAutomata.sourceToDest(states));
        return bddExAutomata.destToSource(incomingTrans.exist(bddExAutomata.getSourceStatesVarSet()));
    }
<<<<<<< HEAD

    private BDD backwardReachability(final BDD trans, final BDD forbidden) {

=======
    
    private BDD coreachability(BDD trans, BDD states) {
       
>>>>>>> 4201dd28
        BDD Qk;
        BDD Qkn = states.id();
        do {
            Qk = Qkn.id();
<<<<<<< HEAD
            unconStates = image_preImage(Qk, trans);
            Qkn = Qk.or(unconStates);
        } while (!Qkn.equals(Qk));

        return Qkn.and(forbidden.not());
=======
            Qkn = Qk.or(image_preImage(Qk, trans)); 
        } while (!Qkn.equals(Qk));

        return Qkn;
    }    
        
    private BDD getBlockingStates(BDD forwardTrans, BDD states)
    {                
        System.err.println("computing nonblocking states...");
        BDD notBlocking = forwardTrans.and(states).exist(bddExAutomata.getDestStatesVarSet());   
        System.err.println("nonblocking states computed.");
        return (states.and(bddExAutomata.getMarkedStates().not()).and(notBlocking.not()));        
>>>>>>> 4201dd28
    }

    private BDD getBlockingStates(final BDD forwardTrans, final BDD states)
    {
        final BDD notBlocking = forwardTrans.and(states).exist(bddExAutomata.getDestStatesVarSet());
        return (states.and(bddExAutomata.getMarkedStates().not()).and(notBlocking.not()));
    }



    /* Implementeation for Resource Allocation Systems*/
    /** Computation of unsafe states including all minimal unsafe states.
     *
     * @return
     */
    public BDD computeUnsafeStates() {
        frwdTransEvents = ((BDDMonolithicEdges) bddExAutomata.getBDDEdges()).getMonolithicEdgesForwardWithEventsBDD();
        frwdTransEvents = frwdTransEvents.exist(bddExAutomata.getSourceLocationVarSet().union(bddExAutomata.getDestLocationVarSet()));
        frwdTransEvents = frwdTransEvents.and(bddExAutomata.loadEventsBDD.not());
        frwdTransEvents = frwdTransEvents.exist(bddExAutomata.getDestStatesVarSet());

        bckwdTransEvents = ((BDDMonolithicEdges) bddExAutomata.getBDDEdges()).getMonolithicEdgesBackwardWithEventsBDD();
        /*The following exist operator can be avoided by only doing exist once on
         * the forward transition relation and then construct the backward transition relation.
         */
        bckwdTransEvents = bckwdTransEvents.exist(bddExAutomata.getSourceLocationVarSet().union(bddExAutomata.getDestLocationVarSet()));

        //Remove the load transitions
        bckwdTransEvents = bckwdTransEvents.and(bddExAutomata.loadEventsBDD.not());

        System.err.println("Computing the feasible states...");
        frwdTransEvents = frwdTransEvents.and(getFeasibleSourceStates());
        System.err.println("Done.");

        bckwdTransEvents = bckwdTransEvents.and(getFeasibleSourceStates()).and(getFeasibleDestStates());


        BDD tauTrans = getZeroBDD();
        BDD sigmaTrans = frwdTransEvents.id();
        System.err.println("Computing the deadlock states...");
        BDD unsafeStates = getMinimalDeadlocks();
        System.err.println("Done.");


        BDD upUnsafeStates = unsafeStates.id();
        do {
//            System.err.println("computeUnsafeStates: "+(i++));
            final BDD[] elements = computeElements(upUnsafeStates);
            upUnsafeStates = elements[0].id();

//            System.err.println("Performing the larger operator...");
            final BDD newTauTrans = elements[1].or(getLarger(sigmaTrans.and(elements[1].not()), elements[1])).and(getFeasibleSourceStates());
//            System.err.println("Done.");
            sigmaTrans = sigmaTrans.and(newTauTrans.not());
            tauTrans = tauTrans.or(newTauTrans);
//            upUnsafeStates = upUnsafeStates.or(extractNewUnsafeStates(tauTrans.and(
//                    newTauTrans.exist(bddExAutomata.getEventVarSet()).not())));
            upUnsafeStates = upUnsafeStates.or(extractNewUnsafeStates(tauTrans));

            unsafeStates = unsafeStates.or(upUnsafeStates);
        } while (!upUnsafeStates.isZero());

        return unsafeStates;
    }

    /**
     *
     * @param unsafeStates
     * @return The new inevitable states and $\tau$Trans
     */
    private BDD[] computeElements(final BDD unsafeStates) {
        final BDD[] elements = new BDD[2];
        BDD upUnsafeStates = unsafeStates.id();
        BDD inevitableStates = getZeroBDD();
        BDD tauTrans = getZeroBDD();
        do {
//            System.err.println("computeElements: "+(i++));
            final BDD tauSuperBckwdTrans = upUnsafeStates.and(bckwdTransEvents);
            final BDD tauSuperFrwdTrans = tauSuperBckwdTrans.exist(bddExAutomata.getSourceStatesVarSet()).replace(
                    bddExAutomata.getDestToSourceVariablePairing());
            final BDD boundaryOtherStates = frwdTransEvents.and(tauSuperFrwdTrans.not()).exist(bddExAutomata.getEventVarSet());
//            upUnsafeStates = (tauSuperFrwdTrans.and(boundaryOtherStates.not())).exist(bddExAutomata.getEventVarSet());
            upUnsafeStates = (tauSuperFrwdTrans.exist(bddExAutomata.getEventVarSet()).and(boundaryOtherStates.not())).and(getFeasibleSourceStates());
            inevitableStates = inevitableStates.or(upUnsafeStates);
            tauTrans = tauTrans.or(boundaryOtherStates.and(tauSuperFrwdTrans));
        } while (!upUnsafeStates.isZero());

        elements[0] = inevitableStates;
        elements[1] = tauTrans;

        return elements;
    }

    /**
     *
     * @param trans
     * @return The new found unsafe states
     */
    private BDD extractNewUnsafeStates(final BDD trans) {
        return (trans.exist(bddExAutomata.getEventVarSet()).and(
                frwdTransEvents.and(trans.not()).exist(bddExAutomata.getEventVarSet()).not()));
    }

    private BDD getLarger(final BDD trans1, final BDD trans2) {
        final BDD tmpTrans1 = trans1.replace(bddExAutomata.sourceToTempVariablePairing);
        final BDD pairs = trans2.and(tmpTrans1);

        final BDD larger = (pairs.and(getGlobalLargerBDD()).exist(bddExAutomata.getSourceStatesVarSet()));
        return larger.replace(bddExAutomata.tempToSourceVariablePairing);
    }

    private BDD getGlobalLargerBDD() {
        if (globalLargerBDD == null) {
            BDD equalsBDD = getOneBDD();
            globalLargerBDD = getOneBDD();
            final List<VariableComponentProxy> stageVars = bddExAutomata.orgExAutomata.getStageVars();
            for (final VariableComponentProxy stage : stageVars) {
                final int stageIndex = bddExAutomata.theIndexMap.getVariableIndex(stage);
                final int stageDomain = bddExAutomata.orgExAutomata.getVarDomain(stage.getName());
                final BDDDomain stageSourceDomain = bddExAutomata.sourceVarDomains[stageIndex];
                final BDDDomain stageTempDomain = bddExAutomata.tempVarDomains[stageIndex];
                final SupremicaBDDBitVector stageBDDBitVectorSource = createSupremicaBDDBitVector(bddExAutomata.BDDBitVectoryType,
                        bddExAutomata.orgExAutomata.getMinValueofVar(stage.getName()) < 0,
                        stageSourceDomain);
                final SupremicaBDDBitVector stageBDDBitVectorTemp = createSupremicaBDDBitVector(bddExAutomata.BDDBitVectoryType,
                        bddExAutomata.orgExAutomata.getMinValueofVar(stage.getName()) < 0,
                        stageTempDomain);
                BDD stageLargerBDD = getZeroBDD();
                for (int j = 0; j < stageDomain; j++) {
                    final BDD jSource = createBDD(j, bddExAutomata.getSourceVariableDomain(stageIndex));
                    final SupremicaBDDBitVector vector_j = createSupremicaBDDBitVector(bddExAutomata.BDDBitVectoryType, stageTempDomain.varNum(), j);
                    final BDD greaterThanJBDD = stageBDDBitVectorTemp.gte(vector_j);
                    stageLargerBDD = stageLargerBDD.or(jSource.and(greaterThanJBDD));
                }
                equalsBDD = equalsBDD.and(stageBDDBitVectorSource.equ(stageBDDBitVectorTemp));
                globalLargerBDD = globalLargerBDD.and(stageLargerBDD);
            }

            globalLargerBDD = globalLargerBDD.and(equalsBDD.not());
        }

        return globalLargerBDD;
    }

    private BDD getMinimalDeadlocks() {
        final BDD feasibleTrans = frwdTransEvents.and(getFeasibleSourceStates());
        final BDD feasSourceStates = feasibleTrans.exist(bddExAutomata.getEventVarSet());
        BDD deadlocks = getFeasibleSourceStates().and(feasSourceStates.not());
        deadlocks = deadlocks.and(bddExAutomata.getInitialState().exist(bddExAutomata.getSourceLocationVarSet()).not());
//       BDD forward = ((BDDMonolithicEdges)bddExAutomata.getBDDEdges()).getMonolithicEdgesForwardWithEventsBDD();
//       forward.exist(bddExAutomata.getEventVarSet()).exist(
//                                bddExAutomata.getDestStatesVarSet()).exist(
//                                    bddExAutomata.getSourceLocationVarSet()).printDot();
        //      deadlocks.printDot();
//       getLarger(deadlocks.id(), deadlocks.id()).printDot();

        return deadlocks.and(getLarger(deadlocks.id(), deadlocks.id()).not());
    }

    private BDD getFeasibleSourceStates() {
        if (feasibleSourceStates == null) {
            final ExpressionParser parser = new ExpressionParser(ModuleSubjectFactory.getInstance(), CompilerOperatorTable.getInstance());

            SimpleExpressionSubject feasibleEquation = null;
            try {
                feasibleEquation = (SimpleExpressionSubject) (parser.parse(FlowerEFABuilder.feasibleEquation, Operator.TYPE_BOOLEAN));
            } catch (final ParseException pe) {
                System.err.println(pe);
            }


            feasibleSourceStates = guard2BDD(feasibleEquation);

            return feasibleSourceStates;
        }

        return feasibleSourceStates;

    }

    BDD getFeasibleDestStates() {
        if (feasibleDestStates == null) {
            feasibleDestStates = getFeasibleSourceStates().replace(bddExAutomata.getSourceToDestVariablePairing());
            return feasibleDestStates;
        }

        return feasibleDestStates;
    }

    BDD getInitialUnreachableStates(final BDD localBckwdTransEvents) {
        final BDD notInitialFeasibleStates = getFeasibleSourceStates().and(localBckwdTransEvents);
        final BDD initialFeasibleStates = getFeasibleSourceStates().and(notInitialFeasibleStates.exist(
                bddExAutomata.getEventVarSet()).exist(
                bddExAutomata.getDestStatesVarSet()).not());
        return initialFeasibleStates.and(bddExAutomata.getInitialState().exist(bddExAutomata.getSourceLocationVarSet()).not());
    }
}<|MERGE_RESOLUTION|>--- conflicted
+++ resolved
@@ -378,21 +378,12 @@
      */
     public BDD onTheFlySynthesis(final BDD initialStates, final BDD forb) {
         final BDDMonolithicEdges bddEdges = ((BDDMonolithicEdges) bddExAutomata.getBDDEdges());
-<<<<<<< HEAD
-        final BDD frwdTrans = bddEdges.getMonolithicEdgesForwardBDD().id();
-        final BDD bkwdUnconTrans = bddEdges.getMonolithicUncontrollableEdgesBackwardBDD();
-        final BDD forbidden = forb.id().or(backwardReachability(bkwdUnconTrans, forb.id()));
-        pruneTrans(frwdTrans, forbidden);
-//        pruneTrans(bkwdUnconTrans, forbidden);
-
-=======
         BDD frwdTrans = bddEdges.getMonolithicEdgesForwardBDD().id();               
         BDD bkwdUnconTrans = bddEdges.getMonolithicUncontrollableEdgesBackwardBDD();                               
         BDD forbidden = forb.id().or(coreachability(bkwdUnconTrans, forb.id()));
         pruneTrans(frwdTrans, forbidden);       
 //        pruneTrans(bkwdUnconTrans, forbidden);       
                 
->>>>>>> 4201dd28
         /*
          * The transition relations that are incrementally created during the
          * fixed point computations
@@ -408,13 +399,8 @@
 
         BDD Qkn = initialStates.and(forbidden.not());
         BDD Qk;
-<<<<<<< HEAD
-        BDD Qm;
-
-=======
         BDD Qm = Qkn.id();
        
->>>>>>> 4201dd28
         BDD nextStates;
         BDD nextTrans;
         BDD nextBlockingStates;
@@ -473,12 +459,8 @@
 //
 //                }
                 System.err.println("compute local uncon states...");
-<<<<<<< HEAD
-                localUnconStates = backwardReachability(bkwdUnconTrans, localBadStates);
-=======
                 localUnconStates = coreachability(bkwdUnconTrans, localBadStates);  
                 localUnconStates = localUnconStates.and(localBadStates.not());
->>>>>>> 4201dd28
                 System.err.println("local uncon states computed.");
 
                 localBadStates = localBadStates.or(localUnconStates);
@@ -513,12 +495,8 @@
             */
             i++;
         } while (!Qkn.equals(Qk));
-<<<<<<< HEAD
-
-=======
                 
     
->>>>>>> 4201dd28
 //        Qkn.printDot();
 
         return Qkn;
@@ -572,39 +550,19 @@
         final BDD incomingTrans = frwdTrans.and(bddExAutomata.sourceToDest(states));
         return bddExAutomata.destToSource(incomingTrans.exist(bddExAutomata.getSourceStatesVarSet()));
     }
-<<<<<<< HEAD
-
-    private BDD backwardReachability(final BDD trans, final BDD forbidden) {
-
-=======
     
     private BDD coreachability(BDD trans, BDD states) {
        
->>>>>>> 4201dd28
         BDD Qk;
         BDD Qkn = states.id();
         do {
             Qk = Qkn.id();
-<<<<<<< HEAD
-            unconStates = image_preImage(Qk, trans);
-            Qkn = Qk.or(unconStates);
-        } while (!Qkn.equals(Qk));
-
-        return Qkn.and(forbidden.not());
-=======
             Qkn = Qk.or(image_preImage(Qk, trans)); 
         } while (!Qkn.equals(Qk));
 
         return Qkn;
     }    
         
-    private BDD getBlockingStates(BDD forwardTrans, BDD states)
-    {                
-        System.err.println("computing nonblocking states...");
-        BDD notBlocking = forwardTrans.and(states).exist(bddExAutomata.getDestStatesVarSet());   
-        System.err.println("nonblocking states computed.");
-        return (states.and(bddExAutomata.getMarkedStates().not()).and(notBlocking.not()));        
->>>>>>> 4201dd28
     }
 
     private BDD getBlockingStates(final BDD forwardTrans, final BDD states)
