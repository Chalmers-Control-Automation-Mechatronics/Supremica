package org.supremica.automata.BDD.EFA;

/**
 *
 * @author Sajed Miremadi, Zhennan Fei
 */
import gnu.trove.TIntArrayList;
import gnu.trove.TIntHashSet;
import gnu.trove.TIntObjectHashMap;

import java.io.BufferedWriter;
import java.io.FileWriter;
import java.math.BigInteger;
import java.util.ArrayList;
import java.util.HashMap;
import java.util.HashSet;
import java.util.Iterator;
import java.util.LinkedList;
import java.util.List;
import java.util.Map;
import java.util.Set;

import net.sf.javabdd.BDD;
import net.sf.javabdd.BDDDomain;
import net.sf.javabdd.BDDPairing;
import net.sf.javabdd.BDDVarSet;
import net.sourceforge.waters.model.compiler.CompilerOperatorTable;
import net.sourceforge.waters.model.module.EdgeProxy;
import net.sourceforge.waters.model.module.EventDeclProxy;
import net.sourceforge.waters.model.module.NodeProxy;
import net.sourceforge.waters.model.module.VariableComponentProxy;
import net.sourceforge.waters.model.module.VariableMarkingProxy;
import net.sourceforge.waters.xsd.base.EventKind;

import org.supremica.automata.ExtendedAutomata;
import org.supremica.automata.ExtendedAutomataIndexMap;
import org.supremica.automata.ExtendedAutomaton;
import org.supremica.automata.BDD.BDDAutomata;
import org.supremica.automata.BDD.SupremicaBDDBitVector.SupremicaBDDBitVector;
import org.supremica.automata.BDD.SupremicaBDDBitVector.TCSupremicaBDDBitVector;
import org.supremica.automata.FlowerEFABuilder;
import org.supremica.automata.algorithms.EditorSynthesizerOptions;
import org.supremica.automata.algorithms.SynthesisAlgorithm;
import org.supremica.log.Logger;
import org.supremica.log.LoggerFactory;

public class BDDExtendedAutomata implements Iterable<BDDExtendedAutomaton> {

    private static Logger logger = LoggerFactory.createLogger(BDDAutomata.class);
    private final BDDExtendedManager manager;
    List<ExtendedAutomaton> theExAutomata;
    ExtendedAutomata orgExAutomata;
    List<BDDExtendedAutomaton> theBDDAutomataList = new LinkedList<BDDExtendedAutomaton>();
    Map<ExtendedAutomaton, BDDExtendedAutomaton> automatonToBDDAutomatonMap = new HashMap<ExtendedAutomaton, BDDExtendedAutomaton>();
    Map<Integer, String> bddVar2AutVarName = new HashMap<Integer, String>();
    public Map<String, HashSet<Integer>> enablingSigmaMap;
    Set<Integer> sourceLocationVars = new HashSet<Integer>();
    ExtendedAutomataIndexMap theIndexMap;
    List<EventDeclProxy> unionAlphabet;
    BDDEdges bddEdges = null;
    private BDDDomain eventDomain;
    @SuppressWarnings("unused")
    private BDDDomain constantDomain;
    private BDDVarSet sourceStateVarSet = null;
    private BDDVarSet destStateVarSet = null;
    //Related to locations
    private BDDDomain[] tempLocationDomains = null;
    private BDDDomain[] sourceLocationDomains = null;
    private BDDDomain[] destLocationDomains = null;
    private BDDVarSet sourceLocationVarSet = null;
    private BDDVarSet destLocationVarSet = null;
    /// For RAS models
    private BDDVarSet sourceStagesVarSet = null;
    private BDDVarSet sourceResourceVarSet = null;
    public BDD loadEventsBDD = null;
    //Related to all variables including regular variables and clocks
    BDDDomain[] tempVarDomains = null;
    BDDDomain[] sourceVarDomains = null;
    BDDDomain[] destVarDomains = null;
    BDDDomain[] tempClockDomains1 = null;
    BDDDomain[] tempClockDomains2 = null;
    private BDDVarSet sourceVariablesVarSet = null;
    private BDDVarSet destVariablesVarSet = null;
    private BDDVarSet sourceClockVarSet = null;
    private BDDVarSet destClockVarSet = null;
    BDDVarSet tempClock1Varset = null;
    private BDDPairing sourceToDestLocationPairing = null;
    private BDDPairing destToSourceLocationPairing = null;
    private BDDPairing sourceToDestVariablePairing = null;
    private BDDPairing destToSourceVariablePairing = null;
    private final BDDPairing destToSourceClockPairing = null;
    BDDPairing tempToSourceClockPairing = null;
    BDDPairing tempToDestClockPairing = null;
    BDDPairing sourceToTempLocationPairing = null;
    BDDPairing tempToDestLocationPairing = null;
    BDDPairing sourceToTempVariablePairing = null;
    BDDPairing tempToSourceVariablePairing = null;
    BDDPairing tempToDestVariablePairing = null;
    BDDPairing[] tempClocki2ToTempClocki1Pairing = null;
    //This pairing will be perfromed manually for each BDD variable
    BDDPairing tempClock1ToDestClockPairing = null;
//    BDDPairing sourceToTempClockPairing = null;
//    BDDPairing tempToDestClockPairing = null;
    BDD initialLocationsBDD = null;
    BDD markedLocationsBDD = null;
    BDD forbiddenLocationsBDD = null;
    BDD forbiddenValuesBDD = null;
    BDD forbiddenStatesBDD = null;
    BDD plantifiedBlockedLocationsBDD = null;
    BDD uncontrollableStatesBDD = null;
    private BDD reachableStatesBDD = null;
    private BDD coreachableStatesBDD = null;
    private BDD nonblockingStatesBDD = null;
    private BDD nonblockingControllableStatesBDD = null;
    private BDD controllableStatesBDD = null;
    BDD uncontrollableEventsBDD = null;
    BDD forcibleEventsBDD = null;
    BDD plantAlphabetBDD = null;
    long nbrOfReachableStates = -1;
    long nbrOfCoreachableStates = -1;
    long nbrOfNonblockingStates = -1;
    long nbrOfBlockingStates = -1;
    long nbrOfNonblockingControllableStates = -1;
    long nbrOfControllableStates = -1;
    long nbrOfUnsafeStates = -1; // for RAS models
    private final HashMap<Integer, SupremicaBDDBitVector> BDDBitVecSourceVarsMap;
    private final HashMap<Integer, SupremicaBDDBitVector> BDDBitVecTargetVarsMap;
    private final HashMap<Integer, SupremicaBDDBitVector> BDDBitVecTempVarsMap;
    Map<String, Integer> variableToMinSourceBDDVar;
    BDD initValuesBDD = null;
    BDD markedValuesBDD = null;
    BDD markedStatesBDD = null;
    BDD initClocksBDD = null;
    BDD sourceLocationInvariantsBDD = null;
    BDD destLocationInvariantsBDD = null;
    BDD plantSourceLocationInvariantsBDD = null;        
    BDD specSourceLocationInvariantsBDD = null;  
    BDD[][] forwardTransWhereVisUpdated;  
    BDD[] allForwardTransWhereVisUpdated;
    BDD[] allBackwardTransWhereVisUpdated;
    BDD[][] forwardTransWhereVHasAppearedInGuard;
    BDD[][] forwardTransAndNextValsForV;
    private BDD[] forwardClockExtensionBDD;
    private BDD forwardClocksExtensionBDD;
//    TIntObjectHashMap<TIntArrayList> reversedDestVarOrderings;
//    TIntObjectHashMap<TIntArrayList> reversedSourceVarOrderings;
//    TIntObjectHashMap<TIntArrayList> reversedTempVarOrderings;
    private BDD[] backwardClockExtensionBDD;
    private BDD backwardClocksExtensionBDD;
    BDD[][] backwardTransWhereVisUpdated;
    BDD[][] backwardTransAndNextValsForV;
    BDD[][] transWhereVisUpdatedWithoutDestClocks;
    BDD[][] transAndNextValsForVWithoutDestClocks;
    String locaVarSuffix;
    EditorSynthesizerOptions options;
    SynthesisAlgorithm synType;
    List<ExtendedAutomaton> plants;
    List<ExtendedAutomaton> specs;
    TIntHashSet plantUncontrollableEventIndexList;
    TIntHashSet specUncontrollableEventIndexList;
    TIntObjectHashMap<HashMap<ExtendedAutomaton, ArrayList<EdgeProxy>>> event2AutomatonsEdges;
    //String pathRoot = "C:/Users/sajed/Desktop/MDD_files/";
    String pathRoot = "/Users/sajed/Dropbox/Documents/Papers/Supremica_Models/MDD_files";
    int BDDBitVectoryType = 0;
    int numberOfUsedBDDVariables = 0;
    List<Object> variableOrdering = null;
    List<String> variableOrderingNames;
    BDDPartitionAlgoWorker parAlgoWorker;
    
    private long optimalTime = -1;
    private BDD optimalTimeBDD = null;
    
    public Integer minValueOfVar = null;
    public BDD minValueOfVarBDD = null;    
    private String optVarName = null;

    public BDDExtendedAutomata(final ExtendedAutomata orgExAutomata, final EditorSynthesizerOptions options) {
        this.orgExAutomata = orgExAutomata;
        locaVarSuffix = orgExAutomata.getlocVarSuffix();
        theIndexMap = new ExtendedAutomataIndexMap(orgExAutomata);
        theExAutomata = new PCGExtendedAutomataSorter().sortAutomata(orgExAutomata.getExtendedAutomataList());

        BDDBitVectoryType = orgExAutomata.isNegativeValuesIncluded() ? 1 : 0;

//        theExAutomata = orgExAutomata.getExtendedAutomataList();

        BDDBitVecSourceVarsMap = new HashMap<Integer, SupremicaBDDBitVector>(orgExAutomata.getVars().size());
        BDDBitVecTargetVarsMap = new HashMap<Integer, SupremicaBDDBitVector>(orgExAutomata.getVars().size());
        BDDBitVecTempVarsMap = new HashMap<Integer, SupremicaBDDBitVector>(orgExAutomata.getVars().size());
        variableToMinSourceBDDVar = new HashMap<String, Integer>(orgExAutomata.getVars().size());

        variableOrderingNames = new ArrayList<String>();
        variableOrdering = new ArrayList<Object>();

        manager = new BDDExtendedManager();

        enablingSigmaMap = new HashMap<String, HashSet<Integer>>();

        initialLocationsBDD = manager.getOneBDD();
        markedLocationsBDD = manager.getOneBDD();        
        forbiddenLocationsBDD = manager.getZeroBDD();
        forbiddenValuesBDD = manager.getZeroBDD();
        forbiddenStatesBDD = manager.getZeroBDD();
        plantifiedBlockedLocationsBDD = manager.getZeroBDD();
        sourceLocationInvariantsBDD = manager.getOneBDD();
        destLocationInvariantsBDD = manager.getOneBDD();
        plantSourceLocationInvariantsBDD = manager.getOneBDD();
        specSourceLocationInvariantsBDD = manager.getOneBDD();

        uncontrollableStatesBDD = manager.getZeroBDD();

        uncontrollableEventsBDD = manager.getZeroBDD();
        forcibleEventsBDD = manager.getZeroBDD();
        plantAlphabetBDD = manager.getZeroBDD();

        loadEventsBDD = manager.getZeroBDD();

        this.options = options;
        this.synType = options.getSynthesisAlgorithm();

        this.plants = new ArrayList<ExtendedAutomaton>();
        this.specs = new ArrayList<ExtendedAutomaton>();

        this.plantUncontrollableEventIndexList = new TIntHashSet();
        this.specUncontrollableEventIndexList = new TIntHashSet();
        
        if(!options.getOptVaribale().isEmpty())
        {
            optVarName = options.getOptVaribale();
        }

        initialize();
    }

    @SuppressWarnings("unchecked")
    private void initialize() {
        unionAlphabet = orgExAutomata.getUnionAlphabet();
        if (synType.equals(SynthesisAlgorithm.PARTITIONBDD)) {
            event2AutomatonsEdges = new TIntObjectHashMap<HashMap<ExtendedAutomaton, ArrayList<EdgeProxy>>>(unionAlphabet.size());
        }

        sourceStateVarSet = manager.createEmptyVarSet();
        destStateVarSet = manager.createEmptyVarSet();

        sourceLocationVarSet = manager.createEmptyVarSet();
        destLocationVarSet = manager.createEmptyVarSet();

        sourceClockVarSet = manager.createEmptyVarSet();
        destClockVarSet = manager.createEmptyVarSet();
        tempClock1Varset = manager.createEmptyVarSet();

        sourceVariablesVarSet = manager.createEmptyVarSet();
        destVariablesVarSet = manager.createEmptyVarSet();

        sourceStagesVarSet = manager.createEmptyVarSet();
        sourceResourceVarSet = manager.createEmptyVarSet();

        sourceLocationDomains = new BDDDomain[orgExAutomata.size()];
        destLocationDomains = new BDDDomain[orgExAutomata.size()];
        tempLocationDomains = new BDDDomain[orgExAutomata.size()];

        tempVarDomains = new BDDDomain[orgExAutomata.getVars().size()];
        sourceVarDomains = new BDDDomain[orgExAutomata.getVars().size()];
        destVarDomains = new BDDDomain[orgExAutomata.getVars().size()];

        tempClockDomains1 = new BDDDomain[orgExAutomata.getVars().size()];
        tempClockDomains2 = new BDDDomain[orgExAutomata.getVars().size()];
        tempClocki2ToTempClocki1Pairing = new BDDPairing[orgExAutomata.getVars().size()];

        forwardTransAndNextValsForV = new BDD[orgExAutomata.size()][orgExAutomata.getVars().size()];
        forwardTransWhereVisUpdated = new BDD[orgExAutomata.size()][orgExAutomata.getVars().size()];
        forwardTransWhereVHasAppearedInGuard = new BDD[orgExAutomata.size()][orgExAutomata.getVars().size()];
        allForwardTransWhereVisUpdated = new BDD[orgExAutomata.getVars().size()];
        allBackwardTransWhereVisUpdated = new BDD[orgExAutomata.getVars().size()];

        forwardClockExtensionBDD = new BDD[orgExAutomata.getVars().size()];
        forwardClocksExtensionBDD = manager.getOneBDD();

        backwardClockExtensionBDD = new BDD[orgExAutomata.getVars().size()];
        backwardClocksExtensionBDD = manager.getOneBDD();
//        reversedDestVarOrderings = new TIntObjectHashMap<TIntArrayList>(orgExAutomata.getVars().size());
//        reversedSourceVarOrderings = new TIntObjectHashMap<TIntArrayList>(orgExAutomata.getVars().size());
//        reversedTempVarOrderings = new TIntObjectHashMap<TIntArrayList>(orgExAutomata.getVars().size());


        backwardTransAndNextValsForV = new BDD[orgExAutomata.size()][orgExAutomata.getVars().size()];
        backwardTransWhereVisUpdated = new BDD[orgExAutomata.size()][orgExAutomata.getVars().size()];

        transWhereVisUpdatedWithoutDestClocks = new BDD[orgExAutomata.size()][orgExAutomata.getVars().size()];
        transAndNextValsForVWithoutDestClocks = new BDD[orgExAutomata.size()][orgExAutomata.getVars().size()];

        /*
        if(orgExAutomata.getDomain() > 0 )
        {
        constantDomain = manager.createDomain(orgExAutomata.getDomain());
        //        System.out.println("constant variables: "+constantDomain.set().toString());
        }
         */

        for (int i = 0; i < orgExAutomata.size(); i++) {
            for (int j = 0; j < orgExAutomata.getVars().size(); j++) {
                forwardTransAndNextValsForV[i][j] = manager.getZeroBDD();
                forwardTransWhereVisUpdated[i][j] = manager.getZeroBDD();
                forwardTransWhereVHasAppearedInGuard[i][j] = manager.getZeroBDD();
                forwardClockExtensionBDD[j] = manager.getZeroBDD();
                backwardClockExtensionBDD[j] = manager.getZeroBDD();

                backwardTransAndNextValsForV[i][j] = manager.getZeroBDD();
                backwardTransWhereVisUpdated[i][j] = manager.getZeroBDD();

                transWhereVisUpdatedWithoutDestClocks[i][j] = manager.getZeroBDD();
                transAndNextValsForVWithoutDestClocks[i][j] = manager.getZeroBDD();

                allForwardTransWhereVisUpdated[j] = manager.getZeroBDD();
                allBackwardTransWhereVisUpdated[j] = manager.getZeroBDD();

            }
        }

//        System.out.println("domain: "+orgExAutomata.getDomain());

        setVariableOrdering();
        
        if(synType.equals(SynthesisAlgorithm.PARTITIONBDD))
        {
            BDDPartitionVarOrdSorter forceSorter = new BDDPartitionVarOrdSorter(orgExAutomata, variableOrdering, variableOrderingNames);
            forceSorter.sort();

            variableOrdering.clear();
            variableOrderingNames.clear();
            
            variableOrdering.addAll(forceSorter.getVariableOrdering());
            variableOrdering.add(unionAlphabet);
            
            variableOrderingNames.addAll(forceSorter.getVariableOrderingNames());
            variableOrderingNames.add("Events");
            variableOrderingNames.add("1");
        }

        //Manually set the variable ordering. In this case, tha bove setVariableOrdering() should be commented out.
//        manuallySetVariableOrderingNames();
//        setVariableOrdering(variableOrderingNames);

        for (final Object obj : variableOrdering) {
            if (obj instanceof List<?> && !((List<?>) obj).isEmpty()) {
                eventDomain = manager.createDomain(((List<EventDeclProxy>) obj).size());
//                eventDomain.setName("Events");
                numberOfUsedBDDVariables += eventDomain.varNum();

                for (final EventDeclProxy event : ((List<EventDeclProxy>) obj)) {
                    final int currEventIndex = getEventIndex(event);
                    if(synType.equals(SynthesisAlgorithm.PARTITIONBDD)){
                        event2AutomatonsEdges.put(currEventIndex, new HashMap<ExtendedAutomaton, ArrayList<EdgeProxy>>());
                    }
                    final BDD eventBDD = manager.createBDD(currEventIndex, eventDomain);
                    if (event.getName().contains(FlowerEFABuilder.LOAD_EVENT_PREFIX)) {
                        loadEventsBDD = loadEventsBDD.or(eventBDD);
                    }

                    if (orgExAutomata.getPlantAlphabet().contains(event)) {
                        plantAlphabetBDD = plantAlphabetBDD.or(eventBDD);
                    }

                    if (event.getKind() != EventKind.CONTROLLABLE) {
                        uncontrollableEventsBDD = uncontrollableEventsBDD.or(eventBDD);
                    }

                    if (orgExAutomata.isEventForcible(event)) {
                        forcibleEventsBDD = forcibleEventsBDD.or(eventBDD);
                    }
                }
            }

            if (obj instanceof ExtendedAutomaton) {
                final String automatonName = ((ExtendedAutomaton) obj).getName();

                System.err.println(automatonName);
                final int autIndex = theIndexMap.getExAutomatonIndex(automatonName);
                final int nbrOfStates = ((ExtendedAutomaton) obj).nbrOfNodes();
                final BDDDomain tempLocationDomain = manager.createDomain(nbrOfStates);

                final BDDDomain sourceLocationDomain = manager.createDomain(nbrOfStates);
                numberOfUsedBDDVariables += sourceLocationDomain.varNum();

                final int[] sourceVars = sourceLocationDomain.vars();
                for (int i = 0; i < sourceVars.length; i++) {
                    sourceLocationVars.add(sourceVars[i]);
                    bddVar2AutVarName.put(sourceVars[i], automatonName);
                }

                System.err.println("sourceLocation variables: " + sourceLocationDomain.set().toString());
                final BDDDomain destLocationDomain = manager.createDomain(nbrOfStates);
                numberOfUsedBDDVariables += destLocationDomain.varNum();

                System.err.println("destLocation variables: " + destLocationDomain.set().toString());

                sourceLocationVarSet.unionWith(sourceLocationDomain.set());
                destLocationVarSet.unionWith(destLocationDomain.set());
                sourceLocationDomains[autIndex] = sourceLocationDomain;
                sourceLocationDomains[autIndex].setName(automatonName);
                destLocationDomains[autIndex] = destLocationDomain;
                destLocationDomains[autIndex].setName(automatonName);

                tempLocationDomains[autIndex] = tempLocationDomain;
            }



            if (obj instanceof VariableComponentProxy) {
                initializeVariable(((VariableComponentProxy) obj));
            }

        }

        destToSourceLocationPairing = manager.makePairing(destLocationDomains, sourceLocationDomains);
        sourceToDestLocationPairing = manager.makePairing(sourceLocationDomains, destLocationDomains);

        manager.setVariableStringToIndexMap(theIndexMap.variableStringToIndexMap);

//        sourceToTempClockPairing = manager.makePairing(sourceClockDomains, tempClockDomains);
//        tempToDestClockPairing = manager.makePairing(tempClockDomains, destClockDomains);

        sourceToTempVariablePairing = manager.makePairing(sourceVarDomains, tempVarDomains);
        tempToSourceVariablePairing = manager.makePairing(tempVarDomains, sourceVarDomains);
        tempToDestVariablePairing = manager.makePairing(tempVarDomains, destVarDomains);

        sourceToDestVariablePairing = manager.makePairing(sourceVarDomains, destVarDomains);
        destToSourceVariablePairing = manager.makePairing(destVarDomains, sourceVarDomains);

        if (!orgExAutomata.getClocks().isEmpty()) {
            tempClock1ToDestClockPairing = manager.getFactory().makePair();
        }
        for (final VariableComponentProxy clockComponent : orgExAutomata.getClocks()) {
            final int clockIndex = theIndexMap.getVariableIndex(clockComponent);
            final BDDDomain bddDomainTemp = tempClockDomains1[clockIndex];
            final BDDDomain bddDomainDest = destVarDomains[clockIndex];

            for (int i = 0; i < bddDomainDest.varNum(); i++) {
                tempClock1ToDestClockPairing.set((bddDomainTemp.vars())[bddDomainTemp.varNum() - 1 - i], (bddDomainDest.vars())[bddDomainDest.varNum() - 1 - i]);
            }
        }
/*
        for (final EventDeclProxy event : unionAlphabet) {
            System.err.println(event.getName() + " index: " + theIndexMap.getEventIndex(event));
        }
*/

        initValuesBDD = manager.getOneBDD();
        initClocksBDD = manager.getOneBDD();

        manager.setBDDExAutomata(this);

        computeInitVariableValues();
        computeInitClockValues();

        for (final ExtendedAutomaton automaton : theExAutomata) {
            final BDDExtendedAutomaton bddExAutomaton = new BDDExtendedAutomaton(this, automaton);

            if (automaton.isSpecification()) {
                specs.add(automaton);
            } else {
                plants.add(automaton);
            }

            bddExAutomaton.initialize();

            add(bddExAutomaton);
            sourceLocationInvariantsBDD = sourceLocationInvariantsBDD.and(bddExAutomaton.getLocationInvariants());
            if (automaton.isPlant()) {
                plantSourceLocationInvariantsBDD = plantSourceLocationInvariantsBDD.and(bddExAutomaton.getLocationInvariants());
            }
            else
            {
                specSourceLocationInvariantsBDD = specSourceLocationInvariantsBDD.and(bddExAutomaton.getLocationInvariants());
            }
        }
        destLocationInvariantsBDD = sourceLocationInvariantsBDD.replace(getSourceToDestLocationPairing()).replace(getSourceToDestVariablePairing());

//        BDD bdd1 = manager.getFactory().buildCube(0, sourceVarDomains[0].vars()).and(manager.getFactory().buildCube(1, sourceVarDomains[1].vars()));
//        BDD bdd2 = manager.getFactory().buildCube(1, sourceVarDomains[0].vars()).and(manager.getFactory().buildCube(2, sourceVarDomains[1].vars()));
//        BDD bdd3 = manager.getFactory().buildCube(2, sourceVarDomains[0].vars()).and(manager.getFactory().buildCube(3, sourceVarDomains[1].vars()));
//        BDD bdd4 = manager.getFactory().buildCube(3, sourceVarDomains[0].vars()).and(manager.getFactory().buildCube(4, sourceVarDomains[1].vars()));
//
//        BDD bddTest = bdd1.or(bdd2).or(bdd3).or(bdd4);
//
//        BDD bdd5 = manager.createSupremicaBDDBitVector(BDDBitVectoryType, manager.getFactory(), sourceVarDomains[1]).gth(
//                manager.createSupremicaBDDBitVector(BDDBitVectoryType, manager.getFactory(), sourceVarDomains[1].varNum(),2));
//        BDD bdd6 = bddTest.and(bdd5).and(manager.getFactory().buildCube(2, tempVarDomains[1].vars()));
//        BDD bdd7 = bdd6.exist(sourceVarDomains[1].set()).replace(manager.makePairing(tempVarDomains[1], sourceVarDomains[1]));
//        bddTest = bddTest.and(bdd5.not()).or(bdd7);
//        bddTest.printDot();

        sourceStateVarSet = sourceStateVarSet.union(sourceLocationVarSet);
        sourceStateVarSet = sourceStateVarSet.union(sourceVariablesVarSet);

        destStateVarSet = destStateVarSet.union(destLocationVarSet);
        destStateVarSet = destStateVarSet.union(destVariablesVarSet);

        sourceToTempLocationPairing = manager.makePairing(sourceLocationDomains, tempLocationDomains);
        tempToDestLocationPairing = manager.makePairing(tempLocationDomains, destLocationDomains);

//        for(VariableComponentProxy var:orgExAutomata.getVars())
//        {
//            int varIndex = theIndexMap.getVariableIndex(var);
//            //allBackwardTransWhereVisUpdated[varIndex] = sourceTooTdest(allForwardTransWhereVisUpdated[varIndex]);
//            allBackwardTransWhereVisUpdated[varIndex] = allForwardTransWhereVisUpdated[varIndex].replace(sourceToTempLocationPairing);
//            allBackwardTransWhereVisUpdated[varIndex] = allBackwardTransWhereVisUpdated[varIndex].replace(destToSourceLocationPairing);
//            allBackwardTransWhereVisUpdated[varIndex] = allBackwardTransWhereVisUpdated[varIndex].replace(tempToDestLocationPairing);
//        }

        if (options.getSynthesisAlgorithm().equals(SynthesisAlgorithm.MONOLITHICBDD)
                || options.getSynthesisAlgorithm().equals(SynthesisAlgorithm.MINIMALITY)) {
            computeBDDEdges();
        } else if (options.getSynthesisAlgorithm().equals(SynthesisAlgorithm.PARTITIONBDD)) {
            parAlgoWorker = getParAlgoWorker();
        }

        computeMarkedValues();

//                try
//                {
//                    final ExpressionParser parser = new ExpressionParser(ModuleSubjectFactory.getInstance(), CompilerOperatorTable.getInstance());
//                    manager.guard2BDD((SimpleExpressionSubject)(parser.parse("c1-c2==2",Operator.TYPE_BOOLEAN))).printDot();
//                }
//                catch(final ParseException pe)
//                {
//                    System.err.println(pe);
//                }
    }

    //Set variable ordering based on PCG sorters
    void setVariableOrdering() {
        variableOrdering.add(unionAlphabet);
        variableOrderingNames.add("Events");

        final List<VariableComponentProxy> sortedVarList = new ArrayList<VariableComponentProxy>(new PCGVariableSorter(orgExAutomata).sortVars(orgExAutomata.getVars()));
//        ArrayList<VariableComponentProxy> sortedVarList = new ArrayList<VariableComponentProxy>(orgExAutomata.getVars());

        for (final ExtendedAutomaton automaton : theExAutomata) {

            variableOrdering.add(automaton);
            variableOrderingNames.add(automaton.getName());

            //Place the variables that are related to this automaton (the variables that are updated in this automaton)
            for (final VariableComponentProxy varRelatedToAutomaton : automaton.getUsedTargetVariables()) {
                if (sortedVarList.contains(varRelatedToAutomaton)) {
                    variableOrdering.add(varRelatedToAutomaton);
                    variableOrderingNames.add(varRelatedToAutomaton.getName());
                }
            }

            sortedVarList.removeAll(automaton.getUsedTargetVariables());

        }

        for (final VariableComponentProxy var : sortedVarList) {
            variableOrdering.add(var);
            //if(!var.getName().equals(orgExAutomata.getGlobalClockName()))
            variableOrderingNames.add(var.getName());
        }

        variableOrderingNames.add("1");

    }

    void setVariableOrdering(final List<String> varOrderingNames) {
        for (final String varName : varOrderingNames) {
            if (!varName.equals("1")) {
                if (varName.equals("Events")) {
                    variableOrdering.add(unionAlphabet);
                } else {

                    final int isAutomaton = theIndexMap.isStringEFAorVar(varName);
                    if (isAutomaton == 0) {
                        variableOrdering.add(theIndexMap.getExAutomatonWithName(varName));
                    } else if (isAutomaton == 1) {
                        variableOrdering.add(theIndexMap.getVariableAt(theIndexMap.getVariableIndexByName(varName)));
                    }
                }
            }
        }
    }

    void manuallySetVariableOrderingNames() {
        variableOrderingNames = new ArrayList<String>();
        //Timed manufacturing cell
        variableOrderingNames.add("Events");
        variableOrderingNames.add("M1");
        variableOrderingNames.add("c1");
        variableOrderingNames.add("Spec2");
        variableOrderingNames.add("Spec1");
        variableOrderingNames.add("Spec4");
        variableOrderingNames.add("Spec3");
//        variableOrderingNames.add("Spec6");
//        variableOrderingNames.add("Spec5");
        variableOrderingNames.add("M2");
        variableOrderingNames.add("c2");
        variableOrderingNames.add("1");
        //Oil example
//        variableOrderingNames.add("Events");
//        variableOrderingNames.add("Machine");
//        variableOrderingNames.add("MachLoc");       
//        variableOrderingNames.add("Scheduler");
//        variableOrderingNames.add("time");                 
//        variableOrderingNames.add("V");                
////        variableOrderingNames.add("V_acc");
//        variableOrderingNames.add("clock_t");        
//        variableOrderingNames.add("i");
//        variableOrderingNames.add("Pump");
//        variableOrderingNames.add("clock_w");                
//        variableOrderingNames.add("PumpLoc");        
//        variableOrderingNames.add("clock_z");        
//        variableOrderingNames.add("clock_y");        
//        variableOrderingNames.add("1");
        
        //Fisher thompson
//        variableOrderingNames.add("Events");
//        variableOrderingNames.add("Clock");
//        variableOrderingNames.add("time");
//        variableOrderingNames.add("m0");
//        variableOrderingNames.add("m1");
//        variableOrderingNames.add("m2");
//        variableOrderingNames.add("m3");
//        variableOrderingNames.add("m4");
//        variableOrderingNames.add("m5");
//        variableOrderingNames.add("P2");
//        variableOrderingNames.add("c2");
//        variableOrderingNames.add("P5");
//        variableOrderingNames.add("c5");
//        variableOrderingNames.add("P6");
//        variableOrderingNames.add("c6");
//        variableOrderingNames.add("P4");
//        variableOrderingNames.add("c4");
//        variableOrderingNames.add("P3");
//        variableOrderingNames.add("c3");
//        variableOrderingNames.add("P1");
//        variableOrderingNames.add("c1");
//        variableOrderingNames.add("1");
    }

    public void setPathRoot(final String pr) {
        pathRoot = pr;
    }

    public void initializeVariable(final VariableComponentProxy var) {
        final String varName = var.getName();
        final int varIndex = theIndexMap.getVariableIndex(var);

        System.err.println("variable name: " + varName);
//        int domain = orgExAutomata.getDomain();
        final int domain = orgExAutomata.getVarDomain(varName);

        if (orgExAutomata.getClocks().contains(var)) {
            tempClockDomains1[varIndex] = manager.createDomain(orgExAutomata.getLargestClockDomain() * 2);
//            System.err.println("tempClock1 variables: " + tempClockDomains1[varIndex].set().toString());
            tempClockDomains2[varIndex] = manager.createDomain(orgExAutomata.getLargestClockDomain() * 2);
//            System.err.println("tempClock2 variables: " + tempClockDomains2[varIndex].set().toString());
        }

        final BDDDomain tempDomain = manager.createDomain(domain);
        BDDBitVecTempVarsMap.put(theIndexMap.getVariableIndex(var),
                manager.createSupremicaBDDBitVector(BDDBitVectoryType,
                orgExAutomata.getMinValueofVar(varName) < 0,
                tempDomain));
//        int[] reversedTempVarOrdering = manager.partialReverseVarOrdering(tempDomain.vars());
//        reversedTempVarOrderings.put(varIndex, new TIntArrayList(reversedTempVarOrdering));
        tempVarDomains[varIndex] = tempDomain;
        System.err.println("tempVar variables: " + tempDomain.set().toString());

        final BDDDomain sourceDomain = manager.createDomain(domain);
        //manager.getFactory().buildCube(1, sourceDomain.vars()).printDot();
        variableToMinSourceBDDVar.put(varName, sourceDomain.vars()[0]);
//        int[] reversedSourceVarOrdering = manager.partialReverseVarOrdering(sourceDomain.vars());
//        reversedSourceVarOrderings.put(varIndex, new TIntArrayList(reversedSourceVarOrdering));
        System.err.println("sourceVar variables: " + sourceDomain.set().toString());

        numberOfUsedBDDVariables += sourceDomain.varNum();

        final int[] sourceVars = sourceDomain.vars();
        for (int i = 0; i < sourceVars.length; i++) {
            final int[] sourceVar = new int[1];
            sourceVar[0] = sourceVars[i];
            bddVar2AutVarName.put(sourceVars[i], varName);
        }

        BDDBitVecSourceVarsMap.put(theIndexMap.getVariableIndex(var),
                manager.createSupremicaBDDBitVector(BDDBitVectoryType,
                orgExAutomata.getMinValueofVar(varName) < 0,
                sourceDomain));
        if (orgExAutomata.getClocks().contains(var)) {
            sourceClockVarSet.unionWith(sourceDomain.set());

            tempClocki2ToTempClocki1Pairing[varIndex] = manager.makePairing(tempClockDomains2[varIndex], tempClockDomains1[varIndex]);
            tempClock1Varset = tempClock1Varset.union(tempClockDomains1[varIndex].set());
        }

        sourceVariablesVarSet.unionWith(sourceDomain.set());

        final BDDDomain destDomain = manager.createDomain(domain);
//        int[] reversedDestVarOrdering = manager.partialReverseVarOrdering(destDomain.vars());
//        reversedDestVarOrderings.put(varIndex, new TIntArrayList(reversedDestVarOrdering));

        if (orgExAutomata.getStageVars().contains(var)) {
            sourceStagesVarSet.unionWith(sourceDomain.set());
        } else {
            sourceResourceVarSet.unionWith(sourceDomain.set());
        }

        numberOfUsedBDDVariables += destDomain.varNum();
        System.err.println("destVar variables: " + destDomain.set().toString());
        BDDBitVecTargetVarsMap.put(theIndexMap.getVariableIndex(var),
                manager.createSupremicaBDDBitVector(BDDBitVectoryType,
                orgExAutomata.getMinValueofVar(varName) < 0,
                destDomain));

        //Create the BDD that will be used to extend the clocks
//        if(orgExAutomata.getClocks().contains(var))
//        {
//            final BDDDomain tempClockDomain = manager.createDomain(domain);
//            System.err.println("tempClock variables: "+tempClockDomain.set().toString());
////
//            tempClockDomains[theIndexMap.getClockIndex(var)] = tempClockDomain;
//            tempClockDomains[theIndexMap.getClockIndex(var)].setName(var.getName());
//
//            SupremicaBDDBitVector clockBDDBitVector =  manager.createSupremicaBDDBitVector(BDDBitVectoryType, manager.getFactory(),tempClockDomain);
//
//            for(int i = 0; i < domain ; i++)
//            {
//                //BDD iSourceBDD = manager.getFactory().buildCube(i, reversedSourceVarOrdering);
//                BDD iTargetBDD = manager.getFactory().buildCube(i, reversedDestVarOrdering);
//
//                BDD largerThanIBDD = clockBDDBitVector.gte(manager.createSupremicaBDDBitVector(
//                        BDDBitVectoryType, manager.getFactory(), tempClockDomain.size().intValue(), i));
//
//                BDD lessThanIBDD = clockBDDBitVector.lte(manager.createSupremicaBDDBitVector(
//                        BDDBitVectoryType, manager.getFactory(), sourceDomain.size().intValue(), i));
//                BDD forwardClockExtension = iTargetBDD.and(largerThanIBDD);
//                BDD backwardClockExtension = iTargetBDD.and(lessThanIBDD);
//                forwardClockExtensionBDD[varIndex] = forwardClockExtensionBDD[varIndex].or(forwardClockExtension);
//                backwardClockExtensionBDD[varIndex] = backwardClockExtensionBDD[varIndex].or(backwardClockExtension);
//            }
//
//            forwardClocksExtensionBDD = forwardClocksExtensionBDD.and(forwardClockExtensionBDD[varIndex]);
//            backwardClocksExtensionBDD = backwardClocksExtensionBDD.and(backwardClockExtensionBDD[varIndex]);
//        }

        if (orgExAutomata.getClocks().contains(var)) {
            destClockVarSet.unionWith(destDomain.set());
        }

        destVariablesVarSet.unionWith(destDomain.set());

        sourceVarDomains[varIndex] = sourceDomain;
        sourceVarDomains[varIndex].setName(var.getName());
        destVarDomains[varIndex] = destDomain;
        destVarDomains[varIndex].setName(var.getName());
    }

    public BDD sourceTooTdest(final BDD bdd) {
        final BDD newBDD = bdd.id();

        newBDD.replaceWith(sourceToTempLocationPairing);
        newBDD.replaceWith(destToSourceLocationPairing);
        newBDD.replaceWith(tempToDestLocationPairing);
        newBDD.replaceWith(sourceToTempVariablePairing);
        newBDD.replaceWith(destToSourceVariablePairing);
        newBDD.replaceWith(tempToDestVariablePairing);

        return newBDD;
    }
    
    public BDD sourceToDest(final BDD bdd)
    {
        final BDD newBDD = bdd.id();
        newBDD.replaceWith(sourceToDestLocationPairing);
        newBDD.replaceWith(sourceToDestVariablePairing);
        
        return newBDD;
    }
    
    public BDD destToSource(final BDD bdd)
    {
        final BDD newBDD = bdd.id();
        newBDD.replaceWith(destToSourceLocationPairing);
        newBDD.replaceWith(destToSourceVariablePairing);
        
        return newBDD;
    }    

    public BDD getForwardClocksExtension() {
        return forwardClocksExtensionBDD;
    }

    public BDD getBackwardClocksExtension() {
        return backwardClocksExtensionBDD;
    }

    public int getMinSourceBDDVar(final String varName) {
        return variableToMinSourceBDDVar.get(varName);
    }

    public int getNumberOfUsedBDDVariables() {
        return numberOfUsedBDDVariables;
    }

    public boolean isSourceLocationVar(final int var) {
        if (sourceLocationVars.contains(var)) {
            return true;
        } else {
            return false;
        }
    }

    public BDD getSourceLocationInvariants() {
        return sourceLocationInvariantsBDD;
    }
    
    public BDD getDestLocationInvariants() {
        return destLocationInvariantsBDD;
    }   
    
    public BDD getPlantSourceLocationInvariants() {
        return plantSourceLocationInvariantsBDD;
    }    
    
    public BDD getSpecSourceLocationInvariants() {
        return specSourceLocationInvariantsBDD;
    }    

    public String getLocVarSuffix() {
        return locaVarSuffix;
    }

    public String getAutVarName(final int var) {
        return bddVar2AutVarName.get(var);
    }

    public BDDDomain getTempLocationDomain(final String automaton) {
        if (theIndexMap.getExAutomatonIndex(automaton) != null) {
            return tempLocationDomains[theIndexMap.getExAutomatonIndex(automaton)];
        } else {
            return null;
        }
    }

    public BDDDomain getSourceLocationDomain(final String automaton) {
        if (theIndexMap.getExAutomatonIndex(automaton) != null) {
            return sourceLocationDomains[theIndexMap.getExAutomatonIndex(automaton)];
        } else {
            return null;
        }
    }

    public BDDDomain getDestLocationDomain(final String automaton) {
        if (theIndexMap.getExAutomatonIndex(automaton) != null) {
            return destLocationDomains[theIndexMap.getExAutomatonIndex(automaton)];
        } else {
            return null;
        }
    }

    public BDDDomain getTempVariableDomain(final int varIndex) {
        if (varIndex <= tempVarDomains.length) {
            return tempVarDomains[varIndex];
        } else {
            return null;
        }
    }

    public BDDDomain getSourceVariableDomain(final int varIndex) {
        if (varIndex <= sourceVarDomains.length) {
            return sourceVarDomains[varIndex];
        } else {
            return null;
        }
    }

    public BDDDomain getDestVariableDomain(final int varIndex) {
        if (varIndex <= destVarDomains.length) {
            return destVarDomains[varIndex];
        } else {
            return null;
        }
    }

    public BDDVarSet getSourceResourceVarSet() {
        return sourceResourceVarSet;
    }

    public BDDVarSet getSourceStagesVarSet() {
        return sourceStagesVarSet;
    }

    public BDDVarSet getSourceClockVarSet() {
        return sourceClockVarSet;
    }

    public BDDVarSet getDestClockVarSet() {
        return destClockVarSet;
    }

    public BDDVarSet getSourceVariablesVarSet() {
        return sourceVariablesVarSet;
    }

    public BDDVarSet getDestVariablesVarSet() {
        return destVariablesVarSet;
    }

    public BDDVarSet getSourceStatesVarSet() {
        return sourceStateVarSet;
    }

    public BDDVarSet getDestStatesVarSet() {
        return destStateVarSet;
    }

    public BDDVarSet MinusVarSet(final BDDVarSet b1, final BDDVarSet b2) {
        final TIntHashSet varSet1 = new TIntHashSet(b1.toArray());
        varSet1.removeAll(b2.toArray());
        return manager.getFactory().makeSet(varSet1.toArray());
    }

    public SupremicaBDDBitVector getBDDBitVecSource(final int index) {
        return BDDBitVecSourceVarsMap.get(index);
    }

    public SupremicaBDDBitVector getBDDBitVecTarget(final int index) {
        return BDDBitVecTargetVarsMap.get(index);
    }

    public SupremicaBDDBitVector getBDDBitVecTemp(final int index) {
        return BDDBitVecTempVarsMap.get(index);
    }

    public ExtendedAutomata getExtendedAutomata() {
        return orgExAutomata;
    }

    public BDD getForbiddenLocations() {
        return forbiddenLocationsBDD;
    }

//    public BDD getForbiddenValues()
//    {
//        return manager.createBDD(theIndexMap.getIndexOfVal("4"), getSourceVariableDomain(theIndexMap.getVariableIndexByName("clock_c1"))).or(
//                manager.createBDD(theIndexMap.getIndexOfVal("4"), getSourceVariableDomain(theIndexMap.getVariableIndexByName("clock_c2"))));
//    }
    public BDD getPlantifiedBlockedLocations() {
        return plantifiedBlockedLocationsBDD;
    }

    public void addForbiddenLocations(final BDD forbiddenLocations) {
        forbiddenLocationsBDD = forbiddenLocationsBDD.or(forbiddenLocations);
    }

    public void addPlantifiedBlockedLocations(final BDD forbiddenUnconLocations) {
        plantifiedBlockedLocationsBDD = plantifiedBlockedLocationsBDD.or(forbiddenUnconLocations);
    }

    public double numberOfReachableStates() {
        if (reachableStatesBDD == null) {
            computeReachableStates();
        }
        
        nbrOfReachableStates = nbrOfStatesIDD(generateIDD(reachableStatesBDD, reachableStatesBDD)).longValue();
        
        return nbrOfReachableStates;
    }

    public double numberOfControllableStates(final boolean reachable) {
        if (nbrOfControllableStates < 0) {
            getControllableStates(reachable);
        }
        return nbrOfControllableStates;
    }

    public double numberOfCoreachableStates() {
        if (nbrOfCoreachableStates < 0) {
            computeCoreachableStates();
        }
        return nbrOfCoreachableStates;
    }

    public double numberOfBlockingStates() {
        if (nbrOfBlockingStates < 0) {
            getNonblockingStates();
        }
        return nbrOfBlockingStates;
    }

    public double numberOfNonblockingStates() {
        if (nbrOfNonblockingStates < 0) {
            getNonblockingStates();
        }
        return nbrOfNonblockingStates;
    }

    public double numberOfNonblockingControllableStates(final boolean reachable) {
        if (nbrOfNonblockingControllableStates < 0) {
            getNonblockingControllableStates(reachable);
        }
        return nbrOfNonblockingControllableStates;
    }

    public boolean isNonblocking() {
        final BDD impBDD = getReachableStates().imp(getCoreachableStates());
        return impBDD.isOne();
    }

    public void done() {
        if (manager != null) {
            manager.done();
        }
    }

    public BDD getInitialState() {
        final BDD initLocationInvariants = sourceLocationInvariantsBDD.and(initialLocationsBDD);
        return initLocationInvariants.and(initValuesBDD).and(initClocksBDD);
    }
        
    public BDD getMarkedStates() {
   
        if(markedStatesBDD == null)
        {
            markedStatesBDD = markedLocationsBDD.and(getMarkedValuations());

//            if (options.getOptimization()) {
//                markedStatesBDD = markedStatesBDD.and(getOptimalTimeBDD());
//            }

            if (optVarName != null && !optVarName.isEmpty()) {
                markedStatesBDD = markedStatesBDD.and(getMinValueOfBDD());
            }
        }
        
        return markedStatesBDD;
    }

    public BDD getMarkedValuations() {
        if(markedValuesBDD == null)
            computeMarkedValues();
        
        return markedValuesBDD;
    }

    void computeInitVariableValues() {
        initValuesBDD = manager.getOneBDD();

        for (final VariableComponentProxy var : orgExAutomata.getVars()) {
            if (!orgExAutomata.getClocks().contains(var) && !orgExAutomata.getParameters().contains(var)) {
                final int initValue = theIndexMap.getInitValueofVar(var.getName());
                BDD initBDD = manager.getOneBDD();
                if (initValue >= 0) {
                    initBDD = getConstantBDD(var.getName(), initValue);
                } else {
                    final int varIndex = theIndexMap.getVariableIndex(var);
                    final TCSupremicaBDDBitVector tcs = ((TCSupremicaBDDBitVector) manager.createSupremicaBDDBitVector(1,
                            getSourceVariableDomain(varIndex).varNum(),
                            initValue));
                    initBDD = getBDDBitVecSource(varIndex).equ(tcs);
                }
                initValuesBDD = initValuesBDD.and(initBDD);
            }
        }

    }

    void computeInitClockValues() {
        int clockIndex = -1;
        if (orgExAutomata.getClocks().size() > 0) {
            clockIndex = theIndexMap.getVariableIndex(orgExAutomata.getClocks().get(0));
        }
        // Create initial values of clocks with the same rate
        for (int i = 1; i < orgExAutomata.getClocks().size(); i++) {
            final int newClockIndex = theIndexMap.getVariableIndex(orgExAutomata.getClocks().get(i));

            initClocksBDD = initClocksBDD.and(getBDDBitVecSource(clockIndex).equ(getBDDBitVecSource(newClockIndex)));

            clockIndex = newClockIndex;
        }
    }

    void computeMarkedValues() {
        markedValuesBDD = manager.getOneBDD();
        for (final VariableComponentProxy var : orgExAutomata.getVars()) {
            BDD markedVals = manager.getOneBDD();
            if (theIndexMap.getMarkedPredicatesofVar(var.getName()).size() > 0) {
                markedVals = manager.getZeroBDD();
                for (final VariableMarkingProxy vmp : theIndexMap.getMarkedPredicatesofVar(var.getName())) {
                    markedVals = markedVals.or(manager.guard2BDD(vmp.getPredicate()));
                }
            }

            markedValuesBDD.andWith(markedVals);
        }
    }

    public SupremicaBDDBitVector getMaxBDDBitVecOf(final int varIndex) {
        return manager.createSupremicaBDDBitVector(BDDBitVectoryType,
                getBDDBitVecSource(varIndex).length(), orgExAutomata.getMaxValueofVar(theIndexMap.getVariableAt(varIndex).getName()));
    }

    public SupremicaBDDBitVector getMinBDDBitVecOf(final int varIndex) {
        return manager.createSupremicaBDDBitVector(BDDBitVectoryType,
                getBDDBitVecSource(varIndex).length(), orgExAutomata.getMinValueofVar(theIndexMap.getVariableAt(varIndex).getName()));
    }

    public BDD getConstantBDD(final String varName, final int cons) {
        final SupremicaBDDBitVector c = manager.createSupremicaBDDBitVector(
                BDDBitVectoryType, getBDDBitVecSource(theIndexMap.getVariableIndexByName(varName)).length(), cons);

        final BDD result = manager.getOneBDD();
        for (int i = 0; i < c.length(); i++) {
            result.andWith(getBDDBitVecSource(theIndexMap.getVariableIndexByName(varName)).getBit(i).biimp(c.getBit(i)));
        }

        return result;
    }

    public void computeOptimalTimeBDD(BDD safeStates) {
        if (optimalTimeBDD == null) {
            final BDD bdd = getMarkedStates().and(safeStates);
            final TIntArrayList valuations = BDD2valuations(bdd, orgExAutomata.getGlobalClockName());
            if (valuations.isEmpty()) {
                logger.error("Your guess for the time domain is too small to compute the minimum time. Please try a larger time domain.");
                optimalTimeBDD = manager.getOneBDD();
            } else {
                optimalTime = valuations.get(0);
                optimalTimeBDD = bdd.and(
                        manager.getFactory().buildCube((int) optimalTime, getSourceVariableDomain(
                        theIndexMap.getVariableIndexByName(orgExAutomata.getGlobalClockName())).vars()));
            }
        }
    }
    
    public BDD getOptimalTimeBDD(BDD safeStates) {
        computeOptimalTimeBDD(safeStates);
        return optimalTimeBDD;
    }
    
    public void computeMinValueOfVar()
    {
        if(minValueOfVarBDD == null)
        {
            final BDD bdd = markedStatesBDD.and(getReachableStates());
            final TIntArrayList valuations = BDD2valuations(bdd, optVarName);
            minValueOfVar = valuations.get((options.getTypeOfVarOpt()?0:valuations.size()-1));
                minValueOfVarBDD = bdd.and(
                        manager.getFactory().buildCube((int) minValueOfVar, getSourceVariableDomain(
                        theIndexMap.getVariableIndexByName(optVarName)).vars()));                        
        }
    }    
    
    public BDD getMinValueOfBDD() {
        computeMinValueOfVar();        
        return minValueOfVarBDD;
    }    

    private void computeReachableStates() {
        if (reachableStatesBDD == null) {
            System.err.println("Computing reachable states...");
            if (synType.equals(SynthesisAlgorithm.PARTITIONBDD))
            { 
                parAlgoWorker = getParAlgoWorker();
                reachableStatesBDD = parAlgoWorker.forwardWorkSetAlgorithm(getInitialState());
            }
            else
            {
                reachableStatesBDD = manager.restrictedForward(getInitialState(), forbiddenStatesBDD);
            }

//            System.out.println("Reachable states computed!" + ": " + reachableStatesBDD.satCount(sourceStateVarSet));

//            nbrOfReachableStates = (long)reachableStatesBDD.satCount(getSourceStatesVarSet());
            
//            reachableStatesBDD.printDot();
//            System.err.println("sat number of reachable states: "+reachableStatesBDD.satCount(sourceStateVarSet));
            
//            reachableStatesBDD.printDot();
            

            System.err.println(numberOfReachableStates() + " reachable states found.");
            
            
            if (!options.getSynthesisAlgorithm().equals(SynthesisAlgorithm.PARTITIONBDD)) {
                ((BDDMonolithicEdges) getBDDEdges()).makeTheEdgesReachable();
            }
            

//            nbrOfReachableStates = -1;


//            logger.info("Number of reachable states in the closed-loop system: "+nbrOfReachableStates);
        }
    }

    private void computeCoreachableStates() {
        if (coreachableStatesBDD == null) {
            if (synType.equals(SynthesisAlgorithm.PARTITIONBDD)) {
                parAlgoWorker = getParAlgoWorker();
                coreachableStatesBDD = parAlgoWorker.reachableBackwardWorkSetAlgorithm(getMarkedStates(), getReachableStates());
            } else {
                coreachableStatesBDD = manager.restrictedBackward(getMarkedStates(), forbiddenStatesBDD);
            }

            System.out.println("CoReachable states computed!" + ": " + coreachableStatesBDD.satCount(sourceStateVarSet));
            //            if(options.getOptimization())
//            {
//                coreachableStatesBDD = coreachableStatesBDD.exist(
//                        getSourceVariableDomain(theIndexMap.getVariableIndexByName(orgExAutomata.getGlobalClockName())).set());
//            }

            //nbrOfCoreachableStates = nbrOfStatesBDD(coreachableStatesBDD);
            final IDD idd = generateIDD(coreachableStatesBDD, coreachableStatesBDD);
            nbrOfCoreachableStates = nbrOfStatesIDD(idd).longValue();
            System.err.println(nbrOfCoreachableStates + " coreachable states found.");
//            nbrOfCoreachableStates = 1;
        }
    }

    public BDD getReachableStates() {
        if (reachableStatesBDD == null) {
            computeReachableStates();
        }

        return reachableStatesBDD;
    }   

    public BDD getCoreachableStates() {
        if (coreachableStatesBDD == null) {
            computeCoreachableStates();
        }

        return coreachableStatesBDD;
    }

    public BDD getNonblockingControllableStates(final boolean reachable) {
<<<<<<< HEAD

        if(nonblockingControllableStatesBDD == null)
        {
            if(synType.equals(SynthesisAlgorithm.MONOLITHICBDD))
            {
                nonblockingControllableStatesBDD = manager.nonblockingControllable(manager.getInitiallyUncontrollableStates().or(getForbiddenLocations()),reachable);
                nonblockingControllableStatesBDD = fitIntoClockDomains(nonblockingControllableStatesBDD);
            }
            else if (synType.equals(SynthesisAlgorithm.PARTITIONBDD))
            {
                nonblockingControllableStatesBDD = manager.disjunctiveNonblockingControllable
                        (manager.getDisjunctiveInitiallyUncontrollableStates().or(getForbiddenLocations()), reachable);
            }

            System.err.println("Nonblocking and controllable states computed!");
=======
        if (nonblockingControllableStatesBDD == null) {
            if (synType.equals(SynthesisAlgorithm.MONOLITHICBDD)) {
                 nonblockingControllableStatesBDD = manager.nonblockingControllable(manager.getInitiallyUncontrollableStates().or(getForbiddenLocations()), reachable);                
                // nonblockingControllableStatesBDD = manager.onTheFlySynthesis(getInitialState(), manager.getInitiallyUncontrollableStates().or(getForbiddenLocations()));
            } else {
                nonblockingControllableStatesBDD = manager.disjunctiveNonblockingControllable(manager.getDisjunctiveInitiallyUncontrollableStates().or(getForbiddenLocations()), reachable);
            }

            System.err.println("Nonblocking and controllable states computed!");
            

            if(!orgExAutomata.getClocks().isEmpty())
                nonblockingControllableStatesBDD = fitIntoClockDomains(nonblockingControllableStatesBDD);
            
 //           System.out.println("nonblockign and controlloable states computed!" + ": " + nonblockingControllableStatesBDD.satCount(sourceStateVarSet));
            
>>>>>>> 70264542

//            if(options.getOptimization())
//            {
//                nonblockingControllableStatesBDD = nonblockingControllableStatesBDD.exist(
//                        getSourceVariableDomain(theIndexMap.getVariableIndexByName(orgExAutomata.getGlobalClockName())).set());
//            }

            //nbrOfNonblockingControllableStates = nbrOfStatesBDD(nonblockingControllableStatesBDD);

//            System.out.println("ggggggg: "+nonblockingControllableStatesBDD.satCount(getSourceStatesVarSet()));
            final IDD idd = generateIDD(nonblockingControllableStatesBDD, nonblockingControllableStatesBDD);
            nbrOfNonblockingControllableStates = nbrOfStatesIDD(idd).longValue();
        }

        return nonblockingControllableStatesBDD;
    }
    

    public BDD getControllableStates(final boolean reachable) {
        if (controllableStatesBDD == null) {
            if (synType.equals(SynthesisAlgorithm.MONOLITHICBDD)) {
                final BDD uncontrollableStates = manager.getInitiallyUncontrollableStates().or(getForbiddenLocations());
//             BDD uncontrollableStates = manager.uncontrollableBackward(manager.getInitiallyUncontrollableStates().or(getForbiddenLocations()));
                if (reachable) {
                    controllableStatesBDD = manager.restrictedForward(getInitialState(), uncontrollableStates);

                } else {
                    controllableStatesBDD = uncontrollableStates.not();
                }
                controllableStatesBDD = fitIntoClockDomains(controllableStatesBDD);
            }
            else if (synType.equals(SynthesisAlgorithm.PARTITIONBDD))
            {
                uncontrollableStatesBDD = manager.getDisjunctiveInitiallyUncontrollableStates().or(getForbiddenLocations());
                if (reachable) {
                     controllableStatesBDD = parAlgoWorker.forwardRestrictedWorkSetAlgorithm(getInitialState(), uncontrollableStatesBDD);
                } else {
                    controllableStatesBDD = uncontrollableStatesBDD.not();
                }
            }

            System.err.println("Controllable states computed!");

//            if(options.getOptimization())
//            {
//                controllableStatesBDD = controllableStatesBDD.exist(
//                        getSourceVariableDomain(theIndexMap.getVariableIndexByName(orgExAutomata.getGlobalClockName())).set());
//            }

            //nbrOfControllableStates = nbrOfStatesBDD(controllableStatesBDD);
            final IDD idd = generateIDD(controllableStatesBDD, controllableStatesBDD);
            nbrOfControllableStates = nbrOfStatesIDD(idd).longValue();
        }

        return controllableStatesBDD;
    }

    public BDD getNonblockingStates() {
//        nonblockingStatesBDD = getOptimalNonblockingStates();
        if (nonblockingStatesBDD == null) {
            if (synType.equals(SynthesisAlgorithm.PARTITIONBDD)) {
                nonblockingStatesBDD = getCoreachableStates();
            } else {
                nonblockingStatesBDD = getReachableStates().and(getCoreachableStates());
            }
//            getReachableStates().printDot();
            //nonblockingStatesBDD = (getCoreachableStates());
//                final IDD idd = generateIDD(nonblockingStatesBDD, nonblockingStatesBDD);
//                nbrOfNonblockingStates = nbrOfStatesIDD(idd, new HashMap<IDDNode, BigInteger>()).longValue();

//            if(options.getOptimization())
//            {
//                nonblockingStatesBDD = nonblockingStatesBDD.exist(
//                        getSourceVariableDomain(theIndexMap.getVariableIndexByName(orgExAutomata.getGlobalClockName())).set());
//            }

            //BDD2IDD2PS(nonblockingStatesBDD, nonblockingStatesBDD, "C:/Users/sajed/Desktop/IDDsnonblockingStates");
            final IDD idd = generateIDD(nonblockingStatesBDD, nonblockingStatesBDD);
            // printDOT(idd);
            nbrOfNonblockingStates = nbrOfStatesIDD(idd).longValue();
//            System.err.println("---------------------------- "+nonblockingStatesBDD.satCount(sourceStateVarSet));
//            nbrOfNonblockingStates = (long)nonblockingStatesBDD.satCount(sourceStateVarSet);

            nbrOfBlockingStates = (int) numberOfReachableStates() - nbrOfNonblockingStates;
        }

        return nonblockingStatesBDD;
    }

    public BDD getUnsafeStates() {
        manager.setBDDExAutomata(this);
        synType = SynthesisAlgorithm.MONOLITHICBDD;
//        System.err.println("compute reachable states --- begin");
//        computeReachableStates();
//        System.err.println("compute reachable states --- end");
        final BDD unsafeStates = manager.computeUnsafeStates();

//        unsafeStates.printDot();

        //       final IDD idd = generateIDD(unsafeStates, unsafeStates);
        // printDOT(idd);
        nbrOfUnsafeStates = (long) unsafeStates.satCount(sourceVariablesVarSet);
        System.err.println("Number of unsafe states: " + nbrOfUnsafeStates);

        return unsafeStates;
    }

    public TIntArrayList BDD2valuations(final BDD bdd, final String variable) {
        final TIntArrayList output = new TIntArrayList();
        for (int i = 0; i <= orgExAutomata.getMaxValueofVar(variable); i++) {
            final BDD iBDD = manager.getFactory().buildCube(i, getSourceVariableDomain(theIndexMap.getVariableIndexByName(variable)).vars());
            final BDD opBDD = bdd.and(iBDD);
            if (!opBDD.isZero()) {
                output.add(i);
            }
        }
        return output;
    }

    public long getOptimalTime(BDD safeStates) {
        if (optimalTime == -1) {
            computeOptimalTimeBDD(safeStates);
        }

        return optimalTime;
    }
    
    public int getMinValueOfVar() {
        if (minValueOfVar == null) {
            computeMinValueOfVar();
        }

        return minValueOfVar;
    }    

    public String intListToFormula(final String variable, final TIntArrayList list) {
        if (list.isEmpty()) {
            return "";
        }

        final String eq = CompilerOperatorTable.getInstance().getEqualsOperator().getName();
        final String leq = CompilerOperatorTable.getInstance().getLessEqualsOperator().getName();
        final String geq = CompilerOperatorTable.getInstance().getGreaterEqualsOperator().getName();
        final String and = CompilerOperatorTable.getInstance().getAndOperator().getName();
        final String or = " " + CompilerOperatorTable.getInstance().getOrOperator().getName() + " ";

        int prevVal = list.get(0);
        if (list.size() == 1) {
            return (variable + eq + prevVal);
        }

        String output = "";
        String temp = ((variable + geq + prevVal) + and);

        int j = 0;
        for (int i = 1; i < list.size(); i++) {
            final int currVal = list.get(i);
            if (currVal == (prevVal + 1)) {
                j++;
            } else {
                if (j == 0) {
                    output += ((variable + eq + prevVal) + or);
                } else {
                    output += temp + ((variable + leq + prevVal) + or);
                }
                temp = ((variable + geq + currVal) + and);

                j = 0;
            }
            if (i == list.size() - 1) {
                if (j == 0) {
                    output += ((variable + eq + currVal) + or);
                } else {
                    output += temp + ((variable + leq + currVal) + or);
                }
            }
            prevVal = currVal;
        }
        output = output.endsWith(or) ? output.substring(0, output.length() - or.length())
                : output;

        return output;
    }

    public BDD fitIntoClockDomains(final BDD states) {
        BDD output = states.id();
        for (final VariableComponentProxy var : orgExAutomata.getVars()) {

            if (orgExAutomata.getClocks().contains(var)) {
                final int varIndex = theIndexMap.getVariableIndex(var);
                output = output.and(getBDDBitVecSource(varIndex).lte(getMaxBDDBitVecOf(varIndex)));
                output = output.and(getBDDBitVecSource(varIndex).gte(
                        manager.createSupremicaBDDBitVector(BDDBitVectoryType, getSourceVariableDomain(varIndex).varNum(), 0)));
            }

        }

        return output;
    }

    public ArrayList<String> getComplementValues(final String varName, final ArrayList<String> vals) {
        final ArrayList<String> output = new ArrayList<String>();
        for (int i = getExtendedAutomata().getMinValueofVar(varName); i <= getExtendedAutomata().getMaxValueofVar(varName); i++) {
            if (!vals.contains(i + "")) {
                output.add(i + "");
            }
        }

        return output;
    }

    public double nbrOfStatesBDD(final BDD bdd) {
        return bdd.satCount(sourceStateVarSet);
    }

    public IDD generateIDD(final BDD bdd, final BDD validStatesBDD) {
//        if(logger.isDebugEnabled())
//            System.err.println("generating IDD...");

        final HashMap<Integer, IDD> visitedNodes = new HashMap<Integer, IDD>();
        visitedNodes.put(1, new IDD(new IDDNode("1", "1")));
        IDD idd = null;
        if (bdd.isZero()) {
            idd = new IDD(new IDDNode("0", "0"));
        }

        if (bdd.isOne()) {
            idd = new IDD(new IDDNode("1", "1"));
        }

        if (bdd.nodeCount() > 0) {
            final IDDNode root = new IDDNode("" + bdd.hashCode(), getAutVarName(bdd.var()));
            idd = new IDD(root);
            final BDD varBDD = manager.getFactory().ithVar(bdd.var());//sourceBDDVar2BDD.get(bdd.var());

            BDD2IDD(bdd.low(), varBDD.not(), idd, visitedNodes, validStatesBDD);
            BDD2IDD(bdd.high(), varBDD, idd, visitedNodes, validStatesBDD);
        }

//        if(logger.isDebugEnabled())
//            System.err.println("IDD generated.");

        return idd;
    }

    public void BDD2IDD(final BDD bdd, final BDD autStatesBDD, final IDD idd, final HashMap<Integer, IDD> visitedNodes, final BDD validStatesBDD) {
//        System.err.println("BDD2IDD()");
        if (!bdd.isZero()) {
            if (bdd.isOne() || !getAutVarName(bdd.var()).equals(idd.getRoot().getName())) {
                final ArrayList<String> states = bdd2automatonStates(autStatesBDD, validStatesBDD);

                IDD nextIDD = visitedNodes.get(bdd.hashCode());

                //if 'node' has not been visited
                if (nextIDD == null) {
                    final IDDNode node = new IDDNode("" + bdd.hashCode(), getAutVarName(bdd.var()));
                    nextIDD = new IDD(node);

                    final BDD varBDD = manager.getFactory().ithVar(bdd.var());//getBDDforSourceBDDVar(bdd.var());
                    BDD2IDD(bdd.low(), varBDD.not(), nextIDD, visitedNodes, validStatesBDD);
                    BDD2IDD(bdd.high(), varBDD, nextIDD, visitedNodes, validStatesBDD);

                    if (!states.isEmpty()) {
                        idd.addChild(nextIDD, states);
                    }

                    visitedNodes.put(bdd.hashCode(), nextIDD);
                } else {
                    if (!states.isEmpty()) {
                        if (idd.labelOfChild(nextIDD) != null)//'idd' has a child with root 'node'
                        {
                            idd.labelOfChild(nextIDD).addAll(states);
                        } else {
                            idd.addChild(nextIDD, states);
                        }
                    }
                }
            } else {
                final BDD varBDD = manager.getFactory().ithVar(bdd.var());//getBDDforSourceBDDVar(bdd.var());

                BDD2IDD(bdd.low(), autStatesBDD.and(varBDD.not()), idd, visitedNodes, validStatesBDD);
                BDD2IDD(bdd.high(), autStatesBDD.and(varBDD), idd, visitedNodes, validStatesBDD);
            }
        }
    }

    ArrayList<String> bdd2automatonStates(final BDD autStatesBDD, final BDD validStatesBDD) {
//        System.err.println("bdd2automatonStates()");
        final ArrayList<String> output = new ArrayList<String>();
        final int var = autStatesBDD.var();

        if (isSourceLocationVar(var)) {
            final ExtendedAutomaton exAut = theIndexMap.getExAutomatonWithName(getAutVarName(var));
            for (final NodeProxy location : exAut.getNodes()) {
                final int locationIndex = getLocationIndex(exAut, location);
                final BDD locationBDD = manager.getFactory().buildCube(locationIndex, getSourceLocationDomain(exAut.getName()).vars());
                if (!autStatesBDD.and(locationBDD).isZero() && !locationBDD.and(validStatesBDD).isZero()) {
                    output.add(location.getName());
                }
            }
        } else {
            final int maxValue = getExtendedAutomata().getMaxValueofVar(getAutVarName(var));
            final int minValue = getExtendedAutomata().getMinValueofVar(getAutVarName(var));
            for (int i = minValue; i <= maxValue; i++) {
                final BDD valueBDD = getConstantBDD(getAutVarName(var), i);
                if (!autStatesBDD.and(valueBDD).isZero() && !valueBDD.and(validStatesBDD).isZero()) {
                    output.add("" + getIndexMap().getValOfIndex(i));
                }
            }

        }

        return output;
    }

    public String standardizePathAddress(final String path) {
        String sPath = path.replace('/', '_');
        sPath = sPath.replace('\\', '_');
        sPath = sPath.replace(':', '_');
        sPath = sPath.replace('*', '_');
        sPath = sPath.replace('"', '_');
        sPath = sPath.replace('<', '_');
        sPath = sPath.replace('>', '_');
        sPath = sPath.replace('|', '_');
        return sPath;
    }

    public void BDD2IDD2PS(final BDD bdd, final BDD validStatesBDD, final String fileName) {
        final String absPathDot = pathRoot + standardizePathAddress(fileName) + ".dot";
        final String absPathPs = pathRoot + standardizePathAddress(fileName) + ".ps";
        generateDOT(generateIDD(bdd, validStatesBDD), absPathDot);
        final Runtime rt = Runtime.getRuntime();
        try {
            final Process proc1 = rt.exec("dot -Tps " + absPathDot + " -o " + absPathPs);
            proc1.waitFor();
            proc1.exitValue();
            final Process proc2 = rt.exec("cmd /C del " + absPathDot);
            proc2.waitFor();
            proc2.exitValue();
        } catch (final Exception e) {
            System.out.println(e);
        }

    }

    public void IDD2DOT(final BufferedWriter out, final IDD idd, final HashSet<IDD> visited) {
        final IDDNode root = idd.getRoot();
        try {
            if (!visited.contains(idd)) {
                out.write("" + root.getID() + " [label=\"" + root.getName() + "\"];");
                out.newLine();
                visited.add(idd);

                for (final IDD child : idd.getChildren()) {
                    String temp = "" + root.getID() + " -> " + child.getRoot().getID() + " [label=\"";
                    final ArrayList<String> label = idd.labelOfChild(child);
                    if (label.size() > 0) {
                        temp += label.get(0);
                    }
                    for (int i = 1; i < label.size(); i++) {
                        temp += ("|" + label.get(i));
                    }

                    out.write(temp + "\"];");
                    out.newLine();
                    IDD2DOT(out, child, visited);

                }
            }
        } catch (final Exception e) {
            logger.error("IDD to DOT: " + e.getMessage());
        }
    }

    public void generateDOT(final IDD idd, final String path) {
        try {
            final FileWriter fstream = new FileWriter(path);
            final BufferedWriter out = new BufferedWriter(fstream);
            out.write("digraph G {");
            out.newLine();
            out.write("size = \"7.5,10\"");
            out.newLine();
            out.write("1 [shape=box, label=\"1\", style=filled, shape=box, height=0.3, width=0.3];");
            out.newLine();

            final HashSet<IDD> visited = new HashSet<IDD>();
            if (idd.nbrOfNodes() > 1) {
                IDD2DOT(out, idd, visited);
            }
            out.write("}");
            out.close();
        } catch (final Exception e) {
            logger.error("IDD to DOT: " + e.getMessage());
        }
    }

    public void printDOT(final IDD idd) {

        System.out.println("digraph G {");
        System.out.println("size = \"7.5,10\"");
        System.out.println("1 [shape=box, label=\"1\", style=filled, shape=box, height=0.3, width=0.3];");

        final HashSet<IDD> visited = new HashSet<IDD>();
        if (idd.nbrOfNodes() > 1) {
            IDD2DOTPrint(idd, visited);
        }
        System.out.println("}");

    }

    public void IDD2DOTPrint(final IDD idd, final HashSet<IDD> visited) {
        final IDDNode root = idd.getRoot();
        try {
            if (!visited.contains(idd)) {
                System.out.println("" + root.getID() + " [label=\"" + root.getName() + "\"];");
                visited.add(idd);

                for (final IDD child : idd.getChildren()) {
                    String temp = "" + root.getID() + " -> " + child.getRoot().getID() + " [label=\"";
                    final ArrayList<String> label = idd.labelOfChild(child);
                    if (label.size() > 0) {
                        temp += label.get(0);
                    }
                    for (int i = 1; i < label.size(); i++) {
                        temp += ("|" + label.get(i));
                    }

                    System.out.println(temp + "\"];");
                    IDD2DOTPrint(child, visited);

                }
            }
        } catch (final Exception e) {
            logger.error("IDD to DOT: " + e.getMessage());
        }
    }

    public BigInteger nbrOfStatesIDD(final IDD idd) {
        //iterate through the idd-variables and find the first one that corresponds to a varibale or automaton
        if (idd.getRoot().getName().equals("0")) {
            return BigInteger.ZERO;
        }

        String firstVarAut = "";
        for (final Object va : variableOrdering) {
            if (va instanceof ExtendedAutomaton) {
                firstVarAut = ((ExtendedAutomaton) va).getName();
                break;
            }
            if (va instanceof VariableComponentProxy) {
                firstVarAut = ((VariableComponentProxy) va).getName();
                break;
            }
        }
        final int indexVar1 = variableOrderingNames.indexOf(firstVarAut);
        final int indexVar2 = variableOrderingNames.indexOf(idd.getRoot().getName());
        return nbrOfStatesIDD(idd, new HashMap<IDDNode, BigInteger>()).multiply(statesBetweenVars(indexVar1, indexVar2));
    }

    public BigInteger nbrOfStatesIDD(final IDD idd, final HashMap<IDDNode, BigInteger> cache) {
        BigInteger nbrOfStates = BigInteger.ZERO;
        if (idd.isOneTerminal()) {
            return BigInteger.ONE;
        } else {
            for (final IDD child : idd.getChildren()) {
                final int indexVar1 = variableOrderingNames.indexOf(idd.getRoot().getName());
                final int indexVar2 = variableOrderingNames.indexOf(child.getRoot().getName());
                final BigInteger statesBetweenChildren = statesBetweenVars(indexVar1 + 1, indexVar2);
                final BigInteger currStates = BigInteger.valueOf(idd.labelOfChild(child).size());
                BigInteger newNbrOfStates = cache.get(child.getRoot());
                if (newNbrOfStates == null) {
                    newNbrOfStates = nbrOfStatesIDD(child, cache);
                }
                nbrOfStates = nbrOfStates.add(statesBetweenChildren.multiply(newNbrOfStates.multiply(currStates)));
            }
        }
        cache.put(idd.getRoot(), nbrOfStates);
        return nbrOfStates;

    }

    public BigInteger statesBetweenVars(final int indexVar1, final int indexVar2) {
        BigInteger output = BigInteger.ONE;
        if (!(variableOrderingNames.get(indexVar1)).equals("1")) {
            for (final String var : variableOrderingNames.subList(indexVar1, indexVar2)) {
                final int autVar = theIndexMap.isStringEFAorVar(var);
                if (autVar == 0) {
                    output = output.multiply(BigInteger.valueOf(theIndexMap.getExAutomatonWithName(var).getNodes().size()));
                } else if (autVar == 1) {
                    output = output.multiply(BigInteger.valueOf(orgExAutomata.getVarDomain(var)));
                }
            }
        }
        return output;
    }

    public BDDExtendedAutomaton getBDDExAutomaton(final String autName) {
        final ExtendedAutomaton efa = theIndexMap.getExAutomatonWithName(autName);
        return (efa == null ? null : automatonToBDDAutomatonMap.get(efa));
    }

    public List<EventDeclProxy> getInverseAlphabet(final ExtendedAutomaton exAutomaton) {
        return orgExAutomata.getInverseAlphabet(exAutomaton);
    }

    public int getLocationIndex(final ExtendedAutomaton theAutomaton, final NodeProxy theLocation) {
        return theIndexMap.getLocationIndex(theAutomaton.getName(), theLocation.getName());
    }

    public int getEventIndex(final EventDeclProxy theEvent) {
        return theIndexMap.getEventIndex(theEvent);
    }

    public int getEventIndex(final String theEvent) {
        return theIndexMap.getEventIndex(theIndexMap.eventIdToProxy(theEvent));
    }

    public BDDVarSet getEventVarSet() {
        return eventDomain.set();
    }

    public BDDDomain getEventDomain() {
        return eventDomain;
    }

    public BDDEdges getBDDEdges() {
        computeBDDEdges();
        return bddEdges;
    }

    private void computeBDDEdges() {
        if (bddEdges == null) {
            bddEdges = new BDDEdgeFactory(this).createEdges();
        }
    }

    public void addInitialLocations(final BDD initialLocations) {
        initialLocationsBDD = initialLocationsBDD.and(initialLocations);
    }

    public void addMarkedLocations(final BDD markedLocations) {
        markedLocationsBDD = markedLocationsBDD.and(markedLocations);
    }

    public BDDExtendedManager getManager() {
        return manager;
    }

    public ExtendedAutomataIndexMap getIndexMap() {
        return theIndexMap;
    }

    public BDD[] getForwardTransAndNextValsForV(final BDDExtendedAutomaton aut) {
        return forwardTransAndNextValsForV[theIndexMap.getExAutomatonIndex(aut.getExAutomaton().getName())];
    }

    public BDD[] getForwardTransWhereVisUpdated(final BDDExtendedAutomaton aut) {
        return forwardTransWhereVisUpdated[theIndexMap.getExAutomatonIndex(aut.getExAutomaton().getName())];
    }

    public BDD[] getForwardTransWhereVHasAppearedInGuard(final BDDExtendedAutomaton aut) {
        return forwardTransWhereVHasAppearedInGuard[theIndexMap.getExAutomatonIndex(aut.getExAutomaton().getName())];
    }

    public BDD[] getBackwardTransAndNextValsForV(final BDDExtendedAutomaton aut) {
        return backwardTransAndNextValsForV[theIndexMap.getExAutomatonIndex(aut.getExAutomaton().getName())];
    }

    public BDD[] getBackwardTransWhereVisUpdated(final BDDExtendedAutomaton aut) {
        return backwardTransWhereVisUpdated[theIndexMap.getExAutomatonIndex(aut.getExAutomaton().getName())];
    }

    public BDD[] getTransAndNextValsForVWithoutDestClocks(final BDDExtendedAutomaton aut) {
        return transAndNextValsForVWithoutDestClocks[theIndexMap.getExAutomatonIndex(aut.getExAutomaton().getName())];
    }

    public BDD[] getTransWhereVisUpdatedWithoutDestClocks(final BDDExtendedAutomaton aut) {
        return transWhereVisUpdatedWithoutDestClocks[theIndexMap.getExAutomatonIndex(aut.getExAutomaton().getName())];
    }

    public BDD getMarkedLocations() {
        return markedLocationsBDD;
    }

    public BDDPairing getDestToSourceClockPairing() {
        return destToSourceClockPairing;
    }

    public BDDPairing getDestToSourceLocationPairing() {
        return destToSourceLocationPairing;
    }

    public BDDPairing getDestToSourceVariablePairing() {
        return destToSourceVariablePairing;
    }

    public BDDPairing getSourceToDestLocationPairing() {
        return sourceToDestLocationPairing;
    }

    public BDDPairing getSourceToDestVariablePairing() {
        return sourceToDestVariablePairing;
    }

    public BDDPairing getTempToSourceClockPairing() {
        return tempToSourceClockPairing;
    }

    public BDDPairing getTempToDestClockPairing() {
        return tempToDestClockPairing;
    }

    public BDDPairing getTempToDestVariablePairing() {
        return tempToDestVariablePairing;
    }

    public BDDVarSet getSourceLocationVarSet() {
        return sourceLocationVarSet;
    }

    public BDDVarSet getDestLocationVarSet() {
        return destLocationVarSet;
    }

    public BDD getUncontrollableEvents() {
        return uncontrollableEventsBDD;
    }

    void add(final BDDExtendedAutomaton bddExAutomaton) {
        theBDDAutomataList.add(bddExAutomaton);
        automatonToBDDAutomatonMap.put(bddExAutomaton.getExAutomaton(), bddExAutomaton);
    }

    public Iterator<BDDExtendedAutomaton> iterator() {
        return theBDDAutomataList.iterator();
    }

    public BDDExtendedAutomaton getBDDExAutomaton(final ExtendedAutomaton theAutomaton) {
        return automatonToBDDAutomatonMap.get(theAutomaton);
    }

    public BDDExtendedAutomaton getBDDExAutomatonAt(final int i) {
        return automatonToBDDAutomatonMap.get(theIndexMap.getExAutomatonAt(i));
    }

    public SynthesisAlgorithm getSynthAlg() {
        return synType;
    }
    
    public BDDPartitionAlgoWorker getParAlgoWorker() {
        if (parAlgoWorker == null) {
            parAlgoWorker = BDDPartitionTypeFactory.getPartitioningAlgorithmWorker(this, synType);
        }
        return parAlgoWorker;
    }
    
    /**
     * Returns true if and only everything is marked.
     * 
     * @return <code>true</code> if and only if all locations of all EFAs, and all values of all variables are marked 
     */
    public boolean isAllMarked () {
       for (Iterator<ExtendedAutomaton> exAutItr = theExAutomata.iterator(); exAutItr.hasNext();) {
           if (!exAutItr.next().isAllMarked()) {
               return false;
           }
       }
       return markedValuesBDD.equals(manager.getOneBDD());
    }
}<|MERGE_RESOLUTION|>--- conflicted
+++ resolved
@@ -1236,23 +1236,6 @@
     }
 
     public BDD getNonblockingControllableStates(final boolean reachable) {
-<<<<<<< HEAD
-
-        if(nonblockingControllableStatesBDD == null)
-        {
-            if(synType.equals(SynthesisAlgorithm.MONOLITHICBDD))
-            {
-                nonblockingControllableStatesBDD = manager.nonblockingControllable(manager.getInitiallyUncontrollableStates().or(getForbiddenLocations()),reachable);
-                nonblockingControllableStatesBDD = fitIntoClockDomains(nonblockingControllableStatesBDD);
-            }
-            else if (synType.equals(SynthesisAlgorithm.PARTITIONBDD))
-            {
-                nonblockingControllableStatesBDD = manager.disjunctiveNonblockingControllable
-                        (manager.getDisjunctiveInitiallyUncontrollableStates().or(getForbiddenLocations()), reachable);
-            }
-
-            System.err.println("Nonblocking and controllable states computed!");
-=======
         if (nonblockingControllableStatesBDD == null) {
             if (synType.equals(SynthesisAlgorithm.MONOLITHICBDD)) {
                  nonblockingControllableStatesBDD = manager.nonblockingControllable(manager.getInitiallyUncontrollableStates().or(getForbiddenLocations()), reachable);                
@@ -1269,7 +1252,6 @@
             
  //           System.out.println("nonblockign and controlloable states computed!" + ": " + nonblockingControllableStatesBDD.satCount(sourceStateVarSet));
             
->>>>>>> 70264542
 
 //            if(options.getOptimization())
 //            {
