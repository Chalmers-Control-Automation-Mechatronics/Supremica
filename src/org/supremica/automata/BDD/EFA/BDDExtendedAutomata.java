--- conflicted
+++ resolved
@@ -4,16 +4,10 @@
  *
  * @author Sajed Miremadi, Zhennan Fei
  */
-<<<<<<< HEAD
 import gnu.trove.list.array.TIntArrayList;
 import gnu.trove.set.hash.TIntHashSet;
 import gnu.trove.map.hash.TIntObjectHashMap;
 
-=======
-import gnu.trove.TIntArrayList;
-import gnu.trove.TIntHashSet;
-import gnu.trove.TIntObjectHashMap;
->>>>>>> 49cca692
 import java.io.BufferedWriter;
 import java.io.FileWriter;
 import java.math.BigInteger;
@@ -451,19 +445,11 @@
                 tempClock1ToDestClockPairing.set((bddDomainTemp.vars())[bddDomainTemp.varNum() - 1 - i], (bddDomainDest.vars())[bddDomainDest.varNum() - 1 - i]);
             }
         }
-<<<<<<< HEAD
-/*
-        for (final EventDeclProxy event : unionAlphabet) {
-            System.err.println(event.getName() + " index: " + theIndexMap.getEventIndex(event));
-        }
-*/
-=======
 
         /*for (final EventDeclProxy event : unionAlphabet) {
             System.err.println(event.getName() + " index: " + theIndexMap.getEventIndex(event));
         }*/
 
->>>>>>> 49cca692
 
         initValuesBDD = manager.getOneBDD();
         initClocksBDD = manager.getOneBDD();
@@ -674,15 +660,9 @@
 
         if (orgExAutomata.getClocks().contains(var)) {
             tempClockDomains1[varIndex] = manager.createDomain(orgExAutomata.getLargestClockDomain() * 2);
-<<<<<<< HEAD
 //            System.err.println("tempClock1 variables: " + tempClockDomains1[varIndex].set().toString());
             tempClockDomains2[varIndex] = manager.createDomain(orgExAutomata.getLargestClockDomain() * 2);
 //            System.err.println("tempClock2 variables: " + tempClockDomains2[varIndex].set().toString());
-=======
-            //System.err.println("tempClock1 variables: " + tempClockDomains1[varIndex].set().toString());
-            tempClockDomains2[varIndex] = manager.createDomain(orgExAutomata.getLargestClockDomain() * 2);
-            //System.err.println("tempClock2 variables: " + tempClockDomains2[varIndex].set().toString());
->>>>>>> 49cca692
         }
 
         final BDDDomain tempDomain = manager.createDomain(domain);
