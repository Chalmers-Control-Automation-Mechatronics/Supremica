--- conflicted
+++ resolved
@@ -94,19 +94,11 @@
 
   // GENERAL_FILE
   public static final FileOption FILE_OPEN_PATH = new FileOption
-<<<<<<< HEAD
-    ("fileOpenPath", "Default file open path",
-     "Default directory when opening modules and other input files",
-     null, getHomeDirectory(), FileOption.Type.DIRECTORY);
-  public static final FileOption FILE_SAVE_PATH = new FileOption
-    ("fileSavePath", "Default file save path",
-=======
     ("fileOpenPath", "Default Module Path",
      "Default directory for modules and other documents",
      null, getHomeDirectory(), FileOption.Type.DIRECTORY);
   public static final FileOption FILE_SAVE_PATH = new FileOption
     ("fileSavePath", "Default Output File Path",
->>>>>>> 73630e68
      "Default directory when creating log and other output files",
      null, getHomeDirectory(), FileOption.Type.DIRECTORY);
   public static final FileOption FILE_SCRIPT_PATH = new FileOption
