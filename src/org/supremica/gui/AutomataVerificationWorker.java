//# -*- indent-tabs-mode: nil  c-basic-offset: 2 -*-
//###########################################################################
//# Copyright (C) 1999-2015 Knut Akesson, Martin Fabian, Robi Malik
//###########################################################################
//# This file is part of Waters/Supremica IDE.
//# Waters/Supremica IDE is free software: you can redistribute it and/or
//# modify it under the terms of the GNU General Public License as published
//# by the Free Software Foundation, either version 2 of the License, or
//# (at your option) any later version.
//# Waters/Supremica IDE is distributed in the hope that it will be useful,
//# but WITHOUT ANY WARRANTY; without even the implied warranty of
//# MERCHANTABILITY or FITNESS FOR A PARTICULAR PURPOSE. See the GNU General
//# Public License for more details.
//# You should have received a copy of the GNU General Public License along
//# with Waters. If not, see <http://www.gnu.org/licenses/>.
//#
//# Linking Waters/Supremica IDE statically or dynamically with other modules
//# is making a combined work based on Waters/Supremica IDE. Thus, the terms
//# and conditions of the GNU General Public License cover the whole
//# combination.
//# In addition, as a special exception, the copyright holders of
//# Waters/Supremica IDE give you permission to combine Waters/Supremica IDE
//# with code included in the standard release of Supremica under the
//# Supremica Software License Agreement (or modified versions of such code,
//# with unchanged license). You may copy and distribute such a system
//# following the terms of the GNU GPL for Waters/Supremica IDE and the
//# licenses of the other code concerned.
//# Note that people who make modified versions of Waters/Supremica IDE are
//# not obligated to grant this special exception for their modified versions;
//# it is their choice whether to do so. The GNU General Public License gives
//# permission to release a modified version without this exception; this
//# exception also makes it possible to release a modified version which
//# carries forward this exception.
//###########################################################################

package org.supremica.gui;

import java.awt.EventQueue;
import java.util.ArrayList;

import javax.swing.JOptionPane;

import net.sourceforge.waters.analysis.abstraction.BBSDDiagnosabilityVerification;
import net.sourceforge.waters.model.analysis.Abortable;

import org.supremica.automata.Automata;
import org.supremica.automata.Automaton;
import org.supremica.automata.algorithms.*;
import org.supremica.automata.algorithms.minimization.MinimizationOptions;
import org.supremica.gui.ide.IDEReportInterface;
import org.supremica.gui.ide.actions.IDEActionInterface;
import org.supremica.log.Logger;
import org.supremica.log.LoggerFactory;
import org.supremica.util.ActionTimer;

/**
 * Thread dealing with verification.
 *
 * @author  ka
 * @since November 28, 2001
 */
public class AutomataVerificationWorker
    extends Thread
    implements Abortable
{
    private static final Logger logger = LoggerFactory.createLogger(AutomataVerificationWorker.class);

    private IDEReportInterface workbench = null;
    private Automata theAutomata = null;
    //private VisualProjectContainer theVisualProjectContainer = null;

    // private String newAutomatonName = null;
    // private Automaton theAutomaton = null;
    private final VerificationOptions verificationOptions;
    private final SynchronizationOptions synchronizationOptions;
    private final MinimizationOptions minimizationOptions;
    private ExecutionDialog executionDialog;
    private boolean abortRequested = false;
    @SuppressWarnings("unused")
	private final EventQueue eventQueue = new EventQueue();

    public AutomataVerificationWorker(final IDEReportInterface workbench, final Automata theAutomata,
        final VerificationOptions verificationOptions,
        final SynchronizationOptions synchronizationOptions,
        final MinimizationOptions minimizationOptions)
    {
        this.workbench = workbench;
        this.theAutomata = theAutomata;
        //theVisualProjectContainer = workbench.getVisualProjectContainer();

        // this.newAutomatonName = newAutomatonName;
        this.verificationOptions = verificationOptions;
        this.synchronizationOptions = synchronizationOptions;
        this.minimizationOptions = minimizationOptions;

        this.start();
    }

    @Override
    public void run()
    {
        final AutomataVerifier automataVerifier;
        boolean verificationSuccess;
        String successMessage;
        String failureMessage;

        // Examine the validity of the chosen options
        final String errorMessage = AutomataVerifier.validOptions(theAutomata, verificationOptions);
        if (errorMessage != null)
        {
            JOptionPane.showMessageDialog(workbench.getFrame(), errorMessage,
                "Alert", JOptionPane.ERROR_MESSAGE);
            requestAbort();

            return;
        }

        // Perform verification according to the VerificationType.
        final VerificationType vtype =
          verificationOptions.getVerificationType();
<<<<<<< HEAD
        switch (vtype) 
		{
			case CONTROLLABILITY:
			case INVERSECONTROLLABILITY:
				// Controllability verification...
				successMessage = "The system is controllable!";
				failureMessage = "The system is NOT controllable!";
				break;
			case CONTROLLABILITYNONBLOCKING:
				// Controllability + nonblocking verification...
				successMessage = "The system is controllable and nonblocking!";
				failureMessage = "The system is uncontrollable or blocking!";
				break;
			case NONBLOCKING:
				// Nonblocking verification...
				successMessage = "The system is nonblocking!";
				failureMessage = "The system is blocking!";
				break;
			case LANGUAGEINCLUSION:
				// Language inclusion verification...
				successMessage = "The language of the unselected automata is \n" +
								 "included in the language of the selected automata.";
				failureMessage = "The language of the unselected automata is NOT\n" +
								 "included in the language of the selected automata.";
				// In language inclusion, not only the currently selected automata are used!
				//theAutomata = workbench.getAllAutomata(); // They are sent through the options instead
				break;
			case OP:
				// OP-verifier ...
				successMessage = "The observer property is satisfied.";
				failureMessage = "The observer property is NOT satisfied.";
				break;
			default:
				// Error... this can't happen!
				requestAbort();
				logger.error("Error in AutomataVerificationWorker. Unavailable option chosen... " +
							 "this can't happen.\nPlease send bug report to bugs@supremica.org.");
				return;
=======
        switch (vtype) {
        case CONTROLLABILITY:
        case INVERSECONTROLLABILITY:
          // Controllability verification...
          successMessage = "The system is controllable!";
          failureMessage = "The system is NOT controllable!";
          break;
        case CONTROLLABILITYNONBLOCKING:
          // Controllability + nonblocking verification...
          successMessage = "The system is controllable and nonblocking!";
          failureMessage = "The system is uncontrollable or blocking!";
          break;
        case NONBLOCKING:
          // Nonblocking verification...
          successMessage = "The system is nonblocking!";
          failureMessage = "The system is blocking!";
          break;
        case LANGUAGEINCLUSION:
          // Language inclusion verification...
          successMessage = "The language of the unselected automata is \n" +
                           "included in the language of the selected automata.";
          failureMessage = "The language of the unselected automata is NOT\n" +
                           "included in the language of the selected automata.";
          // In language inclusion, not only the currently selected automata are used!
          //theAutomata = workbench.getAllAutomata(); // They are sent through the options instead
          break;
        case OP:
            // OP-verifier ...
            successMessage = "The observer property is satisfied.";
            failureMessage = "The observer property is NOT satisfied.";
            break;
        case DIAGNOSABILITY:
            // Diagnosability verification ...
            successMessage = "The system is diagnosable.";
            failureMessage = "The system is NOT diagnosable.";
            break;
        default:
          // Error... this can't happen!
          requestAbort();
          logger.error("Error in AutomataVerificationWorker. Unavailable option chosen... " +
                       "this can't happen.\nPlease send bug report to bugs@supremica.org.");
          return;
>>>>>>> 4e18188e
        }

        // Did some initialization go wrong?
        if (abortRequested)
        {
            return;
        }

        // Initialize the AutomataVerifier
        try
        {
            automataVerifier = new AutomataVerifier(theAutomata, verificationOptions,
                synchronizationOptions, minimizationOptions);
        }
        catch (final Exception ex)
        {
            requestAbort();
            JOptionPane.showMessageDialog(workbench.getFrame(), ex.getMessage(),
                "Error", JOptionPane.ERROR_MESSAGE);
            logger.error(ex.getMessage());
            logger.debug(ex.getStackTrace());

            return;
        }

        // Initialize the ExecutionDialog
        final ArrayList<Abortable> threadsToStop = new ArrayList<Abortable>();
        threadsToStop.add(this);
        threadsToStop.add(automataVerifier);
        executionDialog = new ExecutionDialog(workbench.getFrame(), "Verifying", threadsToStop);
        executionDialog.setMode(ExecutionDialogMode.VERIFYING);
        automataVerifier.setExecutionDialog(executionDialog);

        // Solve the problem and measure the time it takes!
        final ActionTimer timer = new ActionTimer();
        timer.start();
        verificationSuccess = automataVerifier.verify();
        timer.stop();

        // Add test result from Diagnosability verification
        if (vtype == VerificationType.DIAGNOSABILITY &&
            verificationOptions.getAlgorithmType() == VerificationAlgorithm.BBSD) {
            Automata result = BBSDDiagnosabilityVerification.getResult();
            if (result != null)
                ((IDEActionInterface)workbench).getActiveDocumentContainer().getAnalyzerPanel().addAutomata(result);
        }


        threadsToStop.clear();

        // Make sure(?) the ExecutionDialog is hidden!
        EventQueue.invokeLater(new Runnable()
        {
            @Override
            public void run()
            {
                if (executionDialog != null)
                {
                    executionDialog.setMode(ExecutionDialogMode.HIDE);
                }
            }
        });

        // Present the result
        if (!abortRequested)
        {
            // Show message dialog with result
            if (verificationSuccess)
            {
                JOptionPane.showMessageDialog(workbench.getFrame(), successMessage, "Good news", JOptionPane.INFORMATION_MESSAGE);
                logger.info(successMessage);
            }
            else
            {
                JOptionPane.showMessageDialog(workbench.getFrame(), failureMessage, "Bad news", JOptionPane.ERROR_MESSAGE);
                logger.info(failureMessage);
            }

            automataVerifier.displayInfo();
            logger.info("Execution completed after " + timer.toString());
        }
        else
        {
            JOptionPane.showMessageDialog(workbench.getFrame(), "Execution stopped after " + timer.toString(), "Execution stopped", JOptionPane.INFORMATION_MESSAGE);
            automataVerifier.displayInfo();
            logger.info("Execution stopped after " + timer.toString());
        }

        // We're finished! Bail out! Make sure to kill the ExecutionDialog!
        if (executionDialog != null)
        {
            executionDialog.setMode(ExecutionDialogMode.HIDE);
            executionDialog = null;
        }
    }

    /**
     * Method that stops AutomataVerificationWorker as soon as possible.
     *
     *@see  ExecutionDialog
     */
    @Override
    public void requestAbort()
    {
        abortRequested = true;

        logger.debug("AutomataVerificationWorker requested to stop.");

        if (executionDialog != null)
        {
            executionDialog.setMode(ExecutionDialogMode.HIDE);
        }
    }

    @Override
    public boolean isAborting()
    {
        return abortRequested;
    }

    @Override
    public void resetAbort(){
      abortRequested = false;
    }
}<|MERGE_RESOLUTION|>--- conflicted
+++ resolved
@@ -44,8 +44,10 @@
 import net.sourceforge.waters.model.analysis.Abortable;
 
 import org.supremica.automata.Automata;
-import org.supremica.automata.Automaton;
-import org.supremica.automata.algorithms.*;
+import org.supremica.automata.algorithms.AutomataVerifier;
+import org.supremica.automata.algorithms.SynchronizationOptions;
+import org.supremica.automata.algorithms.VerificationOptions;
+import org.supremica.automata.algorithms.VerificationType;
 import org.supremica.automata.algorithms.minimization.MinimizationOptions;
 import org.supremica.gui.ide.IDEReportInterface;
 import org.supremica.gui.ide.actions.IDEActionInterface;
@@ -118,47 +120,8 @@
         // Perform verification according to the VerificationType.
         final VerificationType vtype =
           verificationOptions.getVerificationType();
-<<<<<<< HEAD
-        switch (vtype) 
+        switch (vtype) {
 		{
-			case CONTROLLABILITY:
-			case INVERSECONTROLLABILITY:
-				// Controllability verification...
-				successMessage = "The system is controllable!";
-				failureMessage = "The system is NOT controllable!";
-				break;
-			case CONTROLLABILITYNONBLOCKING:
-				// Controllability + nonblocking verification...
-				successMessage = "The system is controllable and nonblocking!";
-				failureMessage = "The system is uncontrollable or blocking!";
-				break;
-			case NONBLOCKING:
-				// Nonblocking verification...
-				successMessage = "The system is nonblocking!";
-				failureMessage = "The system is blocking!";
-				break;
-			case LANGUAGEINCLUSION:
-				// Language inclusion verification...
-				successMessage = "The language of the unselected automata is \n" +
-								 "included in the language of the selected automata.";
-				failureMessage = "The language of the unselected automata is NOT\n" +
-								 "included in the language of the selected automata.";
-				// In language inclusion, not only the currently selected automata are used!
-				//theAutomata = workbench.getAllAutomata(); // They are sent through the options instead
-				break;
-			case OP:
-				// OP-verifier ...
-				successMessage = "The observer property is satisfied.";
-				failureMessage = "The observer property is NOT satisfied.";
-				break;
-			default:
-				// Error... this can't happen!
-				requestAbort();
-				logger.error("Error in AutomataVerificationWorker. Unavailable option chosen... " +
-							 "this can't happen.\nPlease send bug report to bugs@supremica.org.");
-				return;
-=======
-        switch (vtype) {
         case CONTROLLABILITY:
         case INVERSECONTROLLABILITY:
           // Controllability verification...
@@ -200,7 +163,6 @@
           logger.error("Error in AutomataVerificationWorker. Unavailable option chosen... " +
                        "this can't happen.\nPlease send bug report to bugs@supremica.org.");
           return;
->>>>>>> 4e18188e
         }
 
         // Did some initialization go wrong?
