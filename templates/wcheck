#!/bin/sh

THIS=`readlink -f $0`
DIR=`dirname $THIS`

export LD_LIBRARY_PATH=$DIR

WPACK="net.sourceforge.waters"
FACTORY="$WPACK.cpp.analysis.NativeModelVerifierFactory"
MEM="-Xmx512m"
ARGS=
FACTORY=
MAIN_FACTORY=

for F in "$@"; do
    case $F in
    -bdd)
        FACTORY="$WPACK.analysis.bdd.BDDModelVerifierFactory"
        ;;
    -comp|-compositional)
        FACTORY="$WPACK.analysis.compositional.CompositionalModelVerifierFactory"
        ;;
    -dist)
        FACTORY="$WPACK.analysis.distributed.DistributedModelVerifierFactory"
        ;;
    -gnb)
        FACTORY="$WPACK.analysis.gnonblocking.GNBModelVerifierFactory"
        ;;
    -mod|-modular)
        FACTORY="$WPACK.analysis.modular.ModularModelVerifierFactory"
        ;;
    -mono)
        FACTORY="$WPACK.analysis.monolithic.MonolithicModelVerifierFactory"
        ;;
    -native)
        FACTORY="$WPACK.cpp.analysis.NativeModelVerifierFactory"
        ;;
    -po)
        FACTORY="$WPACK.analysis.po.PartialOrderModelVerifierFactory"
<<<<<<< HEAD
        ;;    
=======
        ;;
>>>>>>> ef3526f0
    -proj)
        FACTORY="$WPACK.analysis.modular.ProjectingModelVerifierFactory"
        ;;
    -conf)
        CHECK="Conflict"
        ;;
    -cont)
        CHECK="Controllability"
        ;;
    -lang)
        CHECK="LanguageInclusion"
        ;;
    -loop)
        CHECK="ControlLoop"
        ;;
    -sic5|-sic6)
        CHECK="Conflict"
        ARGS="$ARGS \"$F\""
        ;;
    -Xmx*)
        MEM="$F"
        ;;
    *)
        ARGS="$ARGS \"$F\""
        ;;
    esac
    if [ "" != "$FACTORY" ]; then
        if [ "" = "$MAIN_FACTORY" ]; then
            MAIN_FACTORY=$FACTORY
        else
            ARGS="$ARGS -chain $FACTORY"
        fi
        FACTORY=
    fi
done

OK=1
if [ "" = "$CHECK" ]; then
    echo "No check specified!"
    echo "Available options are: -conf -cont -lang -loop -sic5"
    OK=0
fi

if [ $OK = 1 ]; then
    eval java -cp "$DIR/Supremica.jar" -enableassertions $MEM \
        $WPACK.model.analysis.CommandLineTool $MAIN_FACTORY $CHECK "$ARGS"
fi<|MERGE_RESOLUTION|>--- conflicted
+++ resolved
@@ -37,11 +37,7 @@
         ;;
     -po)
         FACTORY="$WPACK.analysis.po.PartialOrderModelVerifierFactory"
-<<<<<<< HEAD
-        ;;    
-=======
         ;;
->>>>>>> ef3526f0
     -proj)
         FACTORY="$WPACK.analysis.modular.ProjectingModelVerifierFactory"
         ;;
