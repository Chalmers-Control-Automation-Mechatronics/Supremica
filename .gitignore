--- conflicted
+++ resolved
@@ -1,9 +1,4 @@
-<<<<<<< HEAD
-#java specific to ignore
-*.class 
-=======
 # Supremica specific to ignore
->>>>>>> 62d328f9
 bin/
 build/
 dist/
