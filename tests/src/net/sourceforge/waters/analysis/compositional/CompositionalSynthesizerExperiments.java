//# -*- indent-tabs-mode: nil  c-basic-offset: 2 -*-
//###########################################################################
//# PROJECT: Waters Analysis
//# PACKAGE: net.sourceforge.waters.analysis.compositional
//# CLASS:   CompositionalSynthesizerExperiments
//###########################################################################
//# $Id$
//###########################################################################

package net.sourceforge.waters.analysis.compositional;

import java.io.File;
import java.io.FileNotFoundException;
import java.io.FileOutputStream;
import java.io.PrintWriter;
import java.util.Collections;
import java.util.Formatter;
import java.util.List;

import net.sourceforge.waters.model.analysis.AbstractAnalysisTest;
import net.sourceforge.waters.model.analysis.AnalysisException;
import net.sourceforge.waters.model.analysis.Watchdog;
import net.sourceforge.waters.model.des.ProductDESProxy;
import net.sourceforge.waters.model.des.ProductDESProxyFactory;
import net.sourceforge.waters.model.module.IntConstantProxy;
import net.sourceforge.waters.model.module.ModuleProxyFactory;
import net.sourceforge.waters.model.module.ParameterBindingProxy;
import net.sourceforge.waters.plain.module.ModuleElementFactory;


/**
 * This class runs experiments using the {@link CompositionalSynthesizer} with
 * a variety of configurations. The heuristics for choosing candidates can be
 * varied, as well as the abstraction rules applied and their order.
 *
 * @author Sahar Mohajerani
 */

public class CompositionalSynthesizerExperiments extends AbstractAnalysisTest
{

  //#########################################################################
  //# Constructor
  public CompositionalSynthesizerExperiments(final String statsFilename)
    throws FileNotFoundException
  {
    this(statsFilename, null, null);
  }

  public CompositionalSynthesizerExperiments(final String statsFilename,
                                             final AbstractCompositionalModelAnalyzer.PreselectingMethod preselectingHeuristic,
                                             final AbstractCompositionalModelAnalyzer.SelectingMethod selectingHeuristic)
    throws FileNotFoundException
  {
    final String outputprop = System.getProperty("waters.test.outputdir");
    final File dir = new File(outputprop);
    ensureDirectoryExists(dir);
    final File statsFile = new File(dir, statsFilename);
    mOut = new FileOutputStream(statsFile);
    mPrintWriter = null;
    mPreselecting = preselectingHeuristic;
    mSelecting = selectingHeuristic;
    final ProductDESProxyFactory factory = getProductDESProxyFactory();
    mSynthesizer = new CompositionalSynthesizer(factory);
    watchdog = new Watchdog(mSynthesizer, 300);
  }

  //#########################################################################
  //# Overrides for junit.framework.TestCase
  @Override
  protected void setUp() throws Exception
  {
    super.setUp();
    mPrintWriter = new PrintWriter(mOut, true);
    final int internalStateLimit = 5000;
    mSynthesizer.setInternalStateLimit(internalStateLimit);
    final int internalTransitionLimit = 1000000;
    mSynthesizer.setInternalTransitionLimit(internalTransitionLimit);
    final int finalStateLimit = 2000000;
    mSynthesizer.setMonolithicStateLimit(finalStateLimit);
    mSynthesizer.setPreselectingMethod(mPreselecting);
    mSynthesizer.setSelectingMethod(mSelecting);
    mSynthesizer.setSupervisorReductionEnabled(mSupervisorReductionEnabled);
    mPrintWriter.println("InternalStateLimit," + internalStateLimit
                         + ",InternalTransitionLimit,"
                         + internalTransitionLimit + ",FinalStateLimit,"
                         + finalStateLimit);
    mPrintWriter.println("PreselHeuristic," + mPreselecting
                         + ",SelecHeuristic," + mSelecting);
    mPrintWriter.println("SupervisorReduction," + mSupervisorReductionEnabled);
    mHasBeenPrinted = false;
  }

  @Override
  protected void tearDown() throws Exception
  {
    mSynthesizer = null;
    mPrintWriter.close();
    mOut.close();
    System.out.println("All experiments complete");
    super.tearDown();
  }

  //#########################################################################
  //# Simple Access
  CompositionalSynthesizer getSynthesizer()
  {
    return mSynthesizer;
  }

  //#########################################################################
  //# Configuration
  void setPreselectingHeuristic(final String name)
  {
    final AbstractCompositionalModelAnalyzer.PreselectingMethodFactory factory =
      mSynthesizer.getPreselectingMethodFactory();
    mPreselecting = factory.getEnumValue(name);

  }

  /**
   * Sets the selecting heuristic with the given name
   */
  void setSelectingHeuristic(final String name)
  {
    final AbstractCompositionalModelAnalyzer.SelectingMethodFactory factory =
      mSynthesizer.getSelectingMethodFactory();
    mSelecting = factory.getEnumValue(name);
  }

  void setSupervisorReductionEnabled(final boolean enabled)
  {
    mSupervisorReductionEnabled = enabled;
  }

  //#########################################################################
  //# Invocation
  void runModel(final String group, final String subdir, final String name)
    throws Exception
  {
    runModel(group, subdir, name, null);
  }

  void runModel(final String group, final String subdir, final String name,
                final List<ParameterBindingProxy> bindings) throws Exception
  {
    printAndLog("Running " + name + " with " + mPreselecting + "/"
                + mSelecting + " ...");
    final String inputprop = System.getProperty("waters.test.inputdir");
    final File inputRoot = new File(inputprop);
    final File rootdir = new File(inputRoot, "waters");
    File dir = new File(rootdir, group);
    if (subdir != null) {
      dir = new File(dir, subdir);
    }
    final File filename = new File(dir, name);
    final ProductDESProxy des = getCompiledDES(filename, bindings);
    mSynthesizer.setModel(des);
    /*
    mSynthesizer
      .setAbstractionProcedureFactory(SynthesisAbstractionProcedureFactory.SOE_ONLY);
    */
    try {
      watchdog.reset();
      mSynthesizer.run();
    } catch (final AnalysisException exception) {
      mPrintWriter.println(name + "," + exception.getMessage());
    } finally {
      final CompositionalSynthesisResult stats =
        mSynthesizer.getAnalysisResult();
      if (!mHasBeenPrinted) {
        mHasBeenPrinted = true;
        mPrintWriter.print("Model,");
        stats.printCSVHorizontalHeadings(mPrintWriter);
        mPrintWriter.println();
      }
      mPrintWriter.print(name);
      mPrintWriter.print(',');
      stats.printCSVHorizontal(mPrintWriter);
      mPrintWriter.println();
    }
  }

  //#########################################################################
  //# Main Method
  public static void main(final String[] args)
  {
    if (args.length == 4) {
      try {
        final String filename = args[0];
        final String preselectingHeuristic = args[1];
        final String selectingHeuristic = args[2];
        final int enabled = Integer.parseInt(args[3]);
        final boolean supervisorReductionEnabled =
          (enabled == 0) ? false : true;
        final CompositionalSynthesizerExperiments experiment =
          new CompositionalSynthesizerExperiments(filename);
        experiment.setPreselectingHeuristic(preselectingHeuristic);
        experiment.setSelectingHeuristic(selectingHeuristic);
        experiment.setSupervisorReductionEnabled(supervisorReductionEnabled);
        experiment.setUp();
        experiment.runAllTests();
        experiment.tearDown();
      } catch (final Throwable exception) {
        System.err.println("FATAL ERROR");
        exception.printStackTrace(System.err);
      }
    } else {
      System.err
        .println("Usage: CompositionalSynthesizerExperiments "
                 + "<outputFilename> <preselectingHeuristic> <selectingHeuristic>");
    }
  }

  //#########################################################################
  //# Invocation
  void runAllTests() throws Exception
  {
    watchdog.start();
    synthesisAGV();// 1
    synthesisAGVB();// 2
    synthesissAip0Alps();// 3
    synthesisFenCaiWon09B();// 4
    synthesisFenCaiWon09Synth();// 5
<<<<<<< HEAD
    synthesissFms2003();// 6
=======
    synthesisFms2003();// 6
>>>>>>> 00071fec
    synthesiseTbedNoderailB();// 7
    synthesiseTbedNoderailUncont();// 8
    synthesiseCentralLockingVerriegel3b();// 9
    synthesiseVerrigel4B();// 10
    synthesis6linka();// 11
    synthesis6linki();// 12
    synthesis6linkp();// 13
    synthesis6linkre();// 14

    //synthesisTransferline(100);
    //synthesisTransferline(200);
    //synthesisTransferline(300);
    //synthesiseCentralLockingKoordwspBlock();
    //synthesissRhoneSubPatch0();
    //synthesissAip0Aip();
    //synthesiseFischertechnik();
    //synthesiseIPC();
    //synthesiseCentralLockingKoordwspBlock();
    //synthesisAip0tough();
    //synthesiseTbedCtct();
    //synthesiseFlexibleManufacturingSystem();
    //synthesisLargestCoherent();
  }

  //#########################################################################
  //# Models
  // Central locking
  @SuppressWarnings("unused")
  private void synthesiseCentralLockingKoordwspBlock() throws Exception
  {
    runModel("valid", "central_locking", "koordwsp_block.wmod");
  }

  private void synthesiseCentralLockingVerriegel3b() throws Exception
  {
    runModel("valid", "central_locking", "verriegel3b.wmod");
  }

  private void synthesiseVerrigel4B() throws Exception
  {
    runModel("tests", "incremental_suite", "verriegel4b.wmod");
  }

  // AIP
  private void synthesissAip0Alps() throws Exception
  {
    runModel("tests", "incremental_suite", "aip0alps.wmod");
  }

  @SuppressWarnings("unused")
  private void synthesiseAip0Aip() throws Exception
  {
    runModel("tests", "incremental_suite", "aip0aip.wmod");
  }

  // Train testbed
  private void synthesiseTbedNoderailUncont() throws Exception
  {
    runModel("tests", "incremental_suite", "tbed_uncont.wmod");
  }

  private void synthesiseTbedNoderailB() throws Exception
  {
    runModel("tests", "incremental_suite", "tbed_noderail_block.wmod");
  }

  @SuppressWarnings("unused")
  private void synthesiseTbedCtct() throws Exception
  {
    runModel("tests", "incremental_suite", "tbed_ctct.wmod");
  }

  //AGV
  private void synthesisAGVB() throws Exception
  {
    runModel("tests", "incremental_suite", "agvb.wmod");
  }

  private void synthesisAGV() throws Exception
  {
    runModel("tests", "incremental_suite", "agv.wmod");
  }

  @SuppressWarnings("unused")
  private void synthesiseIPC() throws Exception
  {
    runModel("tests", "synthesis", "IPC.wmod");
  }

  @SuppressWarnings("unused")
  private void synthesissRhoneSubPatch0() throws Exception
  {
    runModel("tests", "hisc", "rhone_subsystem1_patch0.wmod");
  }

  private void synthesisFms2003() throws Exception
  {
    runModel("tests", "fms2003", "fms2003.wmod");
  }

  //flexible production cell
  @SuppressWarnings("unused")
  private void synthesiseFischertechnik() throws Exception
  {
    runModel("tests", "incremental_suite", "ftechnik.wmod");
  }

  @SuppressWarnings("unused")
  private void synthesisTip3Bad() throws Exception
  {
    runModel("tip", "acsw2006", "tip3_bad.wmod");
  }

  private void synthesisFenCaiWon09B() throws Exception
  {
    runModel("tests", "fencaiwon09", "FenCaiWon09b.wmod");
  }

  private void synthesisFenCaiWon09Synth() throws Exception
  {
    runModel("tests", "fencaiwon09", "FenCaiWon09_synth.wmod");
  }

  private void synthesis6linka() throws Exception
  {
    runModel("tests", "6link", "6linka.wmod");
  }

  private void synthesis6linki() throws Exception
  {
    runModel("tests", "6link", "6linki.wmod");
  }

  private void synthesis6linkp() throws Exception
  {
    runModel("tests", "6link", "6linkp.wmod");
  }

  private void synthesis6linkre() throws Exception
  {
    runModel("tests", "6link", "6linkre.wmod");
  }

  @SuppressWarnings("unused")
  private void synthesisTransferline(final int n) throws Exception
  {
    final ModuleProxyFactory factory = ModuleElementFactory.getInstance();
    final IntConstantProxy expr = factory.createIntConstantProxy(n);
    final ParameterBindingProxy binding =
      factory.createParameterBindingProxy("N", expr);
    final List<ParameterBindingProxy> bindings =
      Collections.singletonList(binding);
    final long start = System.currentTimeMillis();
    runModel("handwritten", null, "transferline_uncont.wmod", bindings);
    final long stop = System.currentTimeMillis();
    @SuppressWarnings("resource")
    final Formatter formatter = new Formatter(System.out);
    final float difftime = 0.001f * (stop - start);
    formatter.format("%.3f s\n", difftime);
  }

  //#########################################################################
  //# Logging
  private void printAndLog(final String msg)
  {
    System.out.println(msg);
    getLogger().info(msg);
  }

  //#########################################################################
  //# Data Members
  private CompositionalSynthesizer mSynthesizer;
  private final FileOutputStream mOut;
  private PrintWriter mPrintWriter;
  private final Watchdog watchdog;
  private boolean mHasBeenPrinted;
  private boolean mSupervisorReductionEnabled;

  private AbstractCompositionalModelAnalyzer.PreselectingMethod mPreselecting;
  private AbstractCompositionalModelAnalyzer.SelectingMethod mSelecting;
}<|MERGE_RESOLUTION|>--- conflicted
+++ resolved
@@ -222,11 +222,7 @@
     synthesissAip0Alps();// 3
     synthesisFenCaiWon09B();// 4
     synthesisFenCaiWon09Synth();// 5
-<<<<<<< HEAD
-    synthesissFms2003();// 6
-=======
     synthesisFms2003();// 6
->>>>>>> 00071fec
     synthesiseTbedNoderailB();// 7
     synthesiseTbedNoderailUncont();// 8
     synthesiseCentralLockingVerriegel3b();// 9
