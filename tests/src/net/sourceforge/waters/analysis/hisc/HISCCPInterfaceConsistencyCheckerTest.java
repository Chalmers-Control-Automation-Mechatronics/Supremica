//# -*- indent-tabs-mode: nil  c-basic-offset: 2 -*-
//###########################################################################
//# PROJECT: Waters HISC
//# PACKAGE: net.sourceforge.waters.analysis.hisc
//# CLASS:   HISCCPInterfaceConsistencyCheckerTest
//###########################################################################
//# $Id$
//###########################################################################

package net.sourceforge.waters.analysis.hisc;

import java.util.Collections;
import java.util.List;

import junit.framework.Test;
import junit.framework.TestSuite;

import net.sourceforge.waters.model.analysis.AbstractModelVerifierTest;
import net.sourceforge.waters.model.analysis.ModelVerifier;
import net.sourceforge.waters.model.compiler.ModuleCompiler;
import net.sourceforge.waters.model.des.ProductDESProxy;
import net.sourceforge.waters.model.des.ProductDESProxyFactory;
import net.sourceforge.waters.model.des.TraceProxy;
import net.sourceforge.waters.model.module.EventDeclProxy;


/**
 * @author Robi Malik
 */

public class HISCCPInterfaceConsistencyCheckerTest
  extends AbstractModelVerifierTest
{

  //#########################################################################
  //# Entry points in junit.framework.TestCase
  public static Test suite()
  {
    final TestSuite suite =
      new TestSuite(HISCCPInterfaceConsistencyCheckerTest.class);
    return suite;
  }

  public static void main(final String[] args)
  {
    junit.textui.TestRunner.run(suite());
  }


  //#########################################################################
  //# Overrides for abstract base class
  //# net.sourceforge.waters.analysis.AbstractModelVerifierTest
  @Override
  protected ModelVerifier createModelVerifier(final ProductDESProxyFactory factory)
  {
    return new HISCCPInterfaceConsistencyChecker(factory);
  }

  @Override
  protected HISCCPInterfaceConsistencyChecker getModelVerifier()
  {
    return (HISCCPInterfaceConsistencyChecker) super.getModelVerifier();
  }

  @Override
  protected void precheckCounterExample(final TraceProxy trace)
  {
  }

  @Override
  protected void checkCounterExample(final ProductDESProxy des,
                                     final TraceProxy trace) throws Exception
  {
  }


  //#########################################################################
  //# Overrides for abstract base class
  //# net.sourceforge.waters.analysis.AbstractAnalysisTest
  @Override
  protected void configure(final ModuleCompiler compiler)
  {
<<<<<<< HEAD
    final List<String> accepting =
      Collections.singletonList(EventDeclProxy.DEFAULT_MARKING_NAME);
    compiler.setEnabledPropositionNames(accepting);
=======
    super.configure(compiler);
>>>>>>> fa840ea7
    compiler.setHISCCompileMode(HISCCompileMode.HISC_HIGH);
  }


  //#########################################################################
  //# Test Cases
  // testHISC, low levels
  public void testHISCCP_hisc0_low1() throws Exception
  {
    runModelVerifier("despot", "testHISC", "hisc0_low1.wmod", true);
  }

  public void testHISCCP_hisc0_low2() throws Exception
  {
    runModelVerifier("despot", "testHISC", "hisc0_low2.wmod", true);
  }

  public void testHISCCP_hisc1_low1() throws Exception
  {
    runModelVerifier("despot", "testHISC", "hisc1_low1.wmod", true);
  }

  public void testHISCCP_hisc1_low2() throws Exception
  {
    runModelVerifier("despot", "testHISC", "hisc1_low2.wmod", true);
  }

  public void testHISCCP_hisc2_low1() throws Exception
  {
    runModelVerifier("despot", "testHISC", "hisc2_low1.wmod", false);
  }

  public void testHISCCP_hisc2_low2() throws Exception
  {
    runModelVerifier("despot", "testHISC", "hisc2_low2.wmod", true);
  }

  public void testHISCCP_hisc3_low2() throws Exception
  {
    runModelVerifier("despot", "testHISC", "hisc3_low2.wmod", true);
  }

  public void testHISCCP_hisc7_low2() throws Exception
  {
    runModelVerifier("despot", "testHISC", "hisc7_low2.wmod", false);
  }

  public void testHISCCP_hisc8_low2() throws Exception
  {
    runModelVerifier("despot", "testHISC", "hisc8_low2.wmod", false);
  }

  public void testHISCCP_hisc9_low2() throws Exception
  {
    runModelVerifier("despot", "testHISC", "hisc9_low2.wmod", false);
  }

  public void testHISCCP_hisc10_low1() throws Exception
  {
    runModelVerifier("despot", "testHISC", "hisc10_low1.wmod", false);
  }

  public void testHISCCP_hisc12_low2() throws Exception
  {
    runModelVerifier("despot", "testHISC", "hisc12_low2.wmod", false);
  }

  public void testHISCCP_hisc13_low1() throws Exception
  {
    runModelVerifier("despot", "testHISC", "hisc13_low1.wmod", false);
  }

  public void testHISCCP_hisc13_low2() throws Exception
  {
    runModelVerifier("despot", "testHISC", "hisc13_low2.wmod", false);
  }

  public void testHISCCP_hisc14_low1() throws Exception
  {
    runModelVerifier("despot", "testHISC", "hisc14_low1.wmod", false);
  }

  public void testHISCCP_hisc14_low2() throws Exception
  {
    runModelVerifier("despot", "testHISC", "hisc14_low2.wmod", false);
  }


  // testHISC, high levels
  public void testHISCCP_hisc0_high() throws Exception
  {
    runModelVerifier("despot", "testHISC", "hisc0_high.wmod", false);
  }

  public void testHISCCP_hisc1_high() throws Exception
  {
    runModelVerifier("despot", "testHISC", "hisc1_high.wmod", true);
  }

  public void testHISCCP_hisc4_high() throws Exception
  {
    runModelVerifier("despot", "testHISC", "hisc4_high.wmod", false);
  }

  public void testHISCCP_hisc5_high() throws Exception
  {
    runModelVerifier("despot", "testHISC", "hisc5_high.wmod", true);
  }

  public void testHISCCP_hisc6_high() throws Exception
  {
    runModelVerifier("despot", "testHISC", "hisc6_high.wmod", false);
  }

  public void testHISCCP_hisc8_high() throws Exception
  {
    runModelVerifier("despot", "testHISC", "hisc8_high.wmod", true);
  }

  public void testHISCCP_hisc10_high() throws Exception
  {
    runModelVerifier("despot", "testHISC", "hisc10_high.wmod", false);
  }

  public void testHISCCP_hisc11_high() throws Exception
  {
    runModelVerifier("despot", "testHISC", "hisc11_high.wmod", true);
  }

  public void testHISCCP_hisc12_high() throws Exception
  {
    runModelVerifier("despot", "testHISC", "hisc12_high.wmod", true);
  }

  public void testHISCCP_hisc13_high() throws Exception
  {
    runModelVerifier("despot", "testHISC", "hisc13_high.wmod", true);
  }

  public void testHISCCP_hisc14_high() throws Exception
  {
    runModelVerifier("despot", "testHISC", "hisc14_high.wmod", true);
  }


  // ParallelManufacturingExample
  public void testHISCCP_parManEg_I_mfb_lowlevel()
  throws Exception
  {
    runModelVerifier("tests", "hisc", "parManEg_I_mfb_lowlevel.wmod", true);
  }

  public void testHISCCP_parManEg_I_mfb_lowlevel_multiAnswers()
  throws Exception
  {
    runModelVerifier("tests", "hisc",
                     "parManEg_I_mfb_lowlevel_multiAnswers.wmod", false);
  }

  public void testHISCCP_parManEg_I_mfb_parManEg_I_mfb_lowlevel_multiAnswers_noInterface()
  throws Exception
  {
    runModelVerifier("tests", "hisc",
                     "parManEg_I_mfb_lowlevel_multiAnswers_noInterface.wmod",
                     false);
  }

  public void testHISCCP_parManEg_I_mfb_middlelevel()
  throws Exception
  {
    runModelVerifier("tests", "hisc", "parManEg_I_mfb_middlelevel.wmod", true);
  }

  public void testHISCCP_parManEg_I_mfb_highlevel()
  throws Exception
  {
    runModelVerifier("tests", "hisc", "parManEg_I_mfb_highlevel.wmod", true);
  }

  public void testHISCCP_parManEg_node0()
  throws Exception
  {
    runModelVerifier("despot", "parallelManufacturingExample", "Node0.wmod", true);
  }

  public void testHISCCP_parManEg_node1()
  throws Exception
  {
    runModelVerifier("despot", "parallelManufacturingExample", "Node1.wmod", true);
  }

  public void testHISCCP_parManEg_node4()
  throws Exception
  {
    runModelVerifier("despot", "parallelManufacturingExample", "Node4.wmod", false);
  }


  // Central Locking
  public void testHISCCP_verriegel4ft()
  throws Exception
  {
    runModelVerifier("tests", "hisc", "verriegel4ft.wmod", true);
  }

  public void testHISCCP_verriegel4ftbad()
  throws Exception
  {
    runModelVerifier("tests", "hisc", "verriegel4ft_bad.wmod", false);
  }

  public void testHISCCP_verriegel4ht()
  throws Exception
  {
    runModelVerifier("tests", "hisc", "verriegel4ht.wmod", true);
  }

  public void testHISCCP_verriegel4hisc()
  throws Exception
  {
    runModelVerifier("tests", "hisc", "verriegel4hisc.wmod", true);
  }


  // SimpleManufacturingExample
  public void testHISCCP_ManufCell()
  throws Exception
  {
    runModelVerifier("despot", "simpleManufacturingExample",
                     "Manuf-Cells.wmod", false);
  }

  public void testHISCCP_ManufCellCP()
  throws Exception
  {
    runModelVerifier("despot", "simpleManufacturingExample",
                     "manuf_cell_cp.wmod", true);
  }


  // song_aip
  public void testHISCCP_aip3syn_as1() throws Exception
  {
    runModelVerifier("despot", "song_aip", "aip3_syn", "as1.wmod", false);
  }

  public void testHISCCP_aip3syn_as1cp() throws Exception
  {
    runModelVerifier("despot", "song_aip", "aip3_syn", "as1_cp.wmod", true);
  }

  public void testHISCCP_aip3syn_io() throws Exception
  {
    runModelVerifier("despot", "song_aip", "aip3_syn", "io.wmod", false);
  }

  public void testHISCCP_aip3syn_tu1() throws Exception
  {
    runModelVerifier("despot", "song_aip", "aip3_syn", "tu1.wmod", false);
  }


  // tbed_hisc
  public void testHISCCP_tbed_hisc_crane1()
  throws Exception
  {
    runModelVerifier("despot", "tbed_hisc", "Low Level Crane1.wmod", true);
  }

  public void testHISCCP_tbed_hisc_crane2()
  throws Exception
  {
    runModelVerifier("despot", "tbed_hisc", "Low Level Crane2.wmod", true);
  }

  public void testHISCCP_tbed_hisc_crane3()
  throws Exception
  {
    runModelVerifier("despot", "tbed_hisc", "Low Level Crane3.wmod", true);
  }

  public void testHISCCP_tbed_hisc_ll2()
  throws Exception
  {
    runModelVerifier("despot", "tbed_hisc", "Low Level II.wmod", true);
  }

  public void testHISCCP_tbed_hisc_ll46()
  throws Exception
  {
    runModelVerifier("despot", "tbed_hisc", "Low Level Sec4-6.wmod", true);
  }

  public void testHISCCP_tbed_hisc_ll57()
  throws Exception
  {
    runModelVerifier("despot", "tbed_hisc", "Low Level Sec5-7.wmod", true);
  }

  public void testHISCCP_tbed_hisc_switch3()
  throws Exception
  {
    runModelVerifier("despot", "tbed_hisc", "Low Level Switch3.wmod", true);
  }

  public void testHISCCP_tbed_hisc_switch8()
  throws Exception
  {
    runModelVerifier("despot", "tbed_hisc", "Low Level Switch8.wmod", true);
  }

  // rhone_subsystem1
  public void testHISCCP_rhone_subsystem1_ld()
  throws Exception
  {
    runModelVerifier("tests", "hisc", "rhone_subsystem1_ld.wmod", false);
  }

  public void testHISCCP_rhone_subsystem1_ld_failsic5()
  throws Exception
  {
    runModelVerifier("tests", "hisc",
                     "rhone_subsystem1_ld_failsic5.wmod", false);
  }

}<|MERGE_RESOLUTION|>--- conflicted
+++ resolved
@@ -80,13 +80,10 @@
   @Override
   protected void configure(final ModuleCompiler compiler)
   {
-<<<<<<< HEAD
+    super.configure(compiler);
     final List<String> accepting =
       Collections.singletonList(EventDeclProxy.DEFAULT_MARKING_NAME);
     compiler.setEnabledPropositionNames(accepting);
-=======
-    super.configure(compiler);
->>>>>>> fa840ea7
     compiler.setHISCCompileMode(HISCCompileMode.HISC_HIGH);
   }
 
