--- conflicted
+++ resolved
@@ -170,19 +170,19 @@
     runTransitionRelationSimplifier(group, subdir, name);
   }
 
-<<<<<<< HEAD
   public void test_certainconflicts_17() throws Exception
   {
     final String group = "tests";
     final String subdir = "abstraction";
     final String name = "certainconflicts_17.wmod";
-=======
+    runTransitionRelationSimplifier(group, subdir, name);
+  }
+
   public void test_certainconflicts_20() throws Exception
   {
     final String group = "tests";
     final String subdir = "abstraction";
     final String name = "certainconflicts_20.wmod";
->>>>>>> 70a466ff
     runTransitionRelationSimplifier(group, subdir, name);
   }
 
