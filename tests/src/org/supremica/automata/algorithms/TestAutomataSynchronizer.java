
/*
 *  Supremica Software License Agreement
 *
 *  The Supremica software is not in the public domain
 *  However, it is freely available without fee for education,
 *  research, and non-profit purposes.  By obtaining copies of
 *  this and other files that comprise the Supremica software,
 *  you, the Licensee, agree to abide by the following
 *  conditions and understandings with respect to the
 *  copyrighted software:
 *
 *  The software is copyrighted in the name of Supremica,
 *  and ownership of the software remains with Supremica.
 *
 *  Permission to use, copy, and modify this software and its
 *  documentation for education, research, and non-profit
 *  purposes is hereby granted to Licensee, provided that the
 *  copyright notice, the original author's names and unit
 *  identification, and this permission notice appear on all
 *  such copies, and that no charge be made for such copies.
 *  Any entity desiring permission to incorporate this software
 *  into commercial products or to use it for commercial
 *  purposes should contact:
 *
 *  Knut Akesson (KA), knut@supremica.org
 *  Supremica,
 *  Haradsgatan 26A
 *  431 42 Molndal
 *  SWEDEN
 *
 *  to discuss license terms. No cost evaluation licenses are
 *  available.
 *
 *  Licensee may not use the name, logo, or any other symbol
 *  of Supremica nor the names of any of its employees nor
 *  any adaptation thereof in advertising or publicity
 *  pertaining to the software without specific prior written
 *  approval of the Supremica.
 *
 *  SUPREMICA AND KA MAKES NO REPRESENTATIONS ABOUT THE
 *  SUITABILITY OF THE SOFTWARE FOR ANY PURPOSE.
 *  IT IS PROVIDED "AS IS" WITHOUT EXPRESS OR IMPLIED WARRANTY.
 *
 *  Supremica or KA shall not be liable for any damages
 *  suffered by Licensee from the use of this software.
 *
 *  Supremica is owned and represented by KA.
 */
package org.supremica.automata.algorithms;

import junit.framework.Test;
import junit.framework.TestCase;
import junit.framework.TestSuite;

import org.supremica.automata.Alphabet;
import org.supremica.automata.Automata;
import org.supremica.automata.Automaton;
import org.supremica.automata.AutomatonType;
import org.supremica.automata.Project;
import org.supremica.automata.IO.ProjectBuildFromXML;
import org.supremica.testhelpers.TestFiles;

public class TestAutomataSynchronizer
	extends TestCase
{
	public TestAutomataSynchronizer(final String name)
	{
		super(name);
	}

	/**
	 * Sets up the test fixture.
	 * Called before every test case method.
	 */
	@Override
  protected void setUp()
	{
	}

	/**
	 * Tears down the test fixture.
	 * Called after every test case method.
	 */
	@Override
  protected void tearDown()
	{
	}

	/**
	 * Assembles and returns a test suite
	 * for all the test methods of this test case.
	 */
	public static Test suite()
	{
		final TestSuite suite = new TestSuite(TestAutomataSynchronizer.class);
		return suite;
	}

	public void testEx45b_prio()
	{
		try
		{
			final ProjectBuildFromXML builder = new ProjectBuildFromXML();
			final Project theProject = builder.build(TestFiles.getFile(TestFiles.Ex4_5_b));
			assertTrue(theProject.nbrOfAutomata() == 3);

			// Note that (strictly) it is NOT (only) synchronization we're testing
			// here (since we forbid uncontrollable states)!
			final SynchronizationOptions syncOptions = SynchronizationOptions.getDefaultSynchronizationOptions();
			syncOptions.setForbidUncontrollableStates(true);

			// Test Prioritized synchronization, although all events are prioritized in this example
			{
<<<<<<< HEAD
				AutomataSynchronizer synchronizer = new AutomataSynchronizer(theProject, syncOptions, false);
=======
				final AutomataSynchronizer synchronizer = new AutomataSynchronizer(theProject, syncOptions);
>>>>>>> 5fbe52b1
				synchronizer.execute();
				assertTrue(synchronizer.getNumberOfStates() == 8);
				final Automaton theAutomaton = synchronizer.getAutomaton();
				final Alphabet theAlphabet = theAutomaton.getAlphabet();
				assertTrue("Type", theAutomaton.getType() == AutomatonType.PLANT);
				assertTrue("nbrOfStates", theAutomaton.nbrOfStates() == 8);
				assertTrue("nbrOfAcceptingStates", theAutomaton.nbrOfAcceptingStates() == 2);
				assertTrue(theAutomaton.nbrOfForbiddenStates() == 3);
				assertTrue(theAutomaton.nbrOfTransitions() == 11);
				assertTrue(theAutomaton.isAllEventsPrioritized());
				assertTrue(theAutomaton.hasInitialState());
				assertTrue(!theAutomaton.isNullAutomaton());
				assertTrue(theAlphabet.nbrOfEvents() == 5);
				assertTrue(theAlphabet.nbrOfControllableEvents() == 4);
				assertTrue(theAlphabet.nbrOfPrioritizedEvents() == 5);
				assertTrue(theAlphabet.nbrOfImmediateEvents() == 0);
				assertTrue(theAlphabet.nbrOfUnobservableEvents() == 0);
			}

		}
		catch (final Exception ex)
		{
			ex.printStackTrace();
			assertTrue(false);
		}
	}

	public void testEx45_full()
	{
		try
		{

			final ProjectBuildFromXML builder = new ProjectBuildFromXML();
			final Project theProject = builder.build(TestFiles.getFile(TestFiles.Ex4_5_b));
			assertTrue(theProject.nbrOfAutomata() == 3);

			// Note that (strictly) it is NOT synchronization we're testing
			// here (since we forbid uncontrollable states)!
			final SynchronizationOptions syncOptions = SynchronizationOptions.getDefaultSynchronizationOptions();
			syncOptions.setForbidUncontrollableStates(true);

			// Test Full synchronization
			{
				syncOptions.setSynchronizationType(SynchronizationType.FULL);
<<<<<<< HEAD
				AutomataSynchronizer synchronizer = new AutomataSynchronizer(theProject, syncOptions, false);
=======
				final AutomataSynchronizer synchronizer = new AutomataSynchronizer(theProject, syncOptions);
>>>>>>> 5fbe52b1
				synchronizer.execute();
				assertTrue(synchronizer.getNumberOfStates() == 8);
				final Automaton theAutomaton = synchronizer.getAutomaton();
				final Alphabet theAlphabet = theAutomaton.getAlphabet();
				assertTrue(theAutomaton.getType() == AutomatonType.PLANT);
				assertTrue(theAutomaton.nbrOfStates() == 8);
				assertTrue(theAutomaton.nbrOfAcceptingStates() == 2);
				assertTrue(theAutomaton.nbrOfForbiddenStates() == 3);
				assertTrue(theAutomaton.nbrOfTransitions() == 11);
				assertTrue(theAutomaton.isAllEventsPrioritized());
				assertTrue(theAutomaton.hasInitialState());
				assertTrue(!theAutomaton.isNullAutomaton());
				assertTrue(theAlphabet.nbrOfEvents() == 5);
				assertTrue(theAlphabet.nbrOfControllableEvents() == 4);
				assertTrue(theAlphabet.nbrOfPrioritizedEvents() == 5);
				assertTrue(theAlphabet.nbrOfImmediateEvents() == 0);
				assertTrue(theAlphabet.nbrOfUnobservableEvents() == 0);
			}
		}
		catch (final Exception ex)
		{
			ex.printStackTrace();
			assertTrue(false);
		}
	}

	public void testEx45_broad()
	{
		try
		{

			final ProjectBuildFromXML builder = new ProjectBuildFromXML();
			final Project theProject = builder.build(TestFiles.getFile(TestFiles.Ex4_5_b));
			assertTrue(theProject.nbrOfAutomata() == 3);

			// Note that (strictly) it is NOT synchronization we're testing
			// here (since we forbid uncontrollable states)!
			final SynchronizationOptions syncOptions = SynchronizationOptions.getDefaultSynchronizationOptions();
			syncOptions.setForbidUncontrollableStates(true);

			// Test Broadcast synchronization
			{
				syncOptions.setSynchronizationType(SynchronizationType.BROADCAST);
<<<<<<< HEAD
				AutomataSynchronizer synchronizer = new AutomataSynchronizer(theProject, syncOptions, false);
=======
				final AutomataSynchronizer synchronizer = new AutomataSynchronizer(theProject, syncOptions);
>>>>>>> 5fbe52b1
				synchronizer.execute();
				assertTrue(synchronizer.getNumberOfStates() == 12);
				final Automaton theAutomaton = synchronizer.getAutomaton();
				final Alphabet theAlphabet = theAutomaton.getAlphabet();
				assertTrue(theAutomaton.getType() == AutomatonType.PLANT);
				assertTrue(theAutomaton.nbrOfStates() == 12);
				assertTrue(theAutomaton.nbrOfAcceptingStates() == 4);
				assertTrue(theAutomaton.nbrOfForbiddenStates() == 0);
				assertTrue(theAutomaton.nbrOfTransitions() == 36);
				assertTrue(theAutomaton.isAllEventsPrioritized());
				assertTrue(theAutomaton.hasInitialState());
				assertTrue(!theAutomaton.isNullAutomaton());
				assertTrue(theAlphabet.nbrOfEvents() == 5);
				assertTrue(theAlphabet.nbrOfControllableEvents() == 4);
				assertTrue(theAlphabet.nbrOfPrioritizedEvents() == 5);
				assertTrue(theAlphabet.nbrOfImmediateEvents() == 0);
				assertTrue(theAlphabet.nbrOfUnobservableEvents() == 0);
			}

		}
		catch (final Exception ex)
		{
			ex.printStackTrace();
			assertTrue(false);
		}
	}


	public void testEx45b_non()
	{
		try
		{

			final ProjectBuildFromXML builder = new ProjectBuildFromXML();
			Project theProject = builder.build(TestFiles.getFile(TestFiles.Ex4_5_b));
			assertTrue(theProject.nbrOfAutomata() == 3);

			// Note that (strictly) it is NOT synchronization we're testing
			// here (since we forbid uncontrollable states)!
			final SynchronizationOptions syncOptions = SynchronizationOptions.getDefaultSynchronizationOptions();
			syncOptions.setForbidUncontrollableStates(true);

			// Test synchronization of nondeterministic automata
			{
				theProject = builder.build(TestFiles.getFile(TestFiles.NondeterministicComposition));
				Automata aut = new Automata();
				aut.addAutomaton(theProject.getAutomaton("A"));
				aut.addAutomaton(theProject.getAutomaton("B"));
				Automaton result = AutomataSynchronizer.synchronizeAutomata(aut, false);
				assertTrue(result.nbrOfStates() == 7);
				assertTrue(result.nbrOfTransitions() == 6);

				aut = new Automata();
				aut.addAutomaton(theProject.getAutomaton("A2"));
				aut.addAutomaton(theProject.getAutomaton("B2"));
				result = AutomataSynchronizer.synchronizeAutomata(aut, false);
				assertTrue(result.nbrOfStates() == 4);
				assertTrue(result.nbrOfTransitions() == 6);
			}
		}
		catch (final Exception ex)
		{
			ex.printStackTrace();
			assertTrue(false);
		}
	}

/* orginal
	public void testEx45b()
	{
		try
		{

			ProjectBuildFromXml builder = new ProjectBuildFromXml();
			Project theProject = builder.build(TestFiles.getFile(TestFiles.Ex4_5_b));
			assertTrue(theProject.nbrOfAutomata() == 3);

			// Note that (strictly) it is NOT synchronization we're testing
			// here (since we forbid uncontrollable states)!
			SynchronizationOptions syncOptions = SynchronizationOptions.getDefaultSynchronizationOptions();
			syncOptions.setForbidUncontrollableStates(true);

			// Test Prioritized synchronization, although all events are prioritized in this example
			{
				AutomataSynchronizer synchronizer = new AutomataSynchronizer(theProject, syncOptions);
				synchronizer.execute();
				assertTrue(synchronizer.getNumberOfStates() == 8);
				Automaton theAutomaton = synchronizer.getAutomaton();
				Alphabet theAlphabet = theAutomaton.getAlphabet();
				assertTrue("Type", theAutomaton.getType() == AutomatonType.Specification);
				assertTrue("nbrOfStates", theAutomaton.nbrOfStates() == 8);
				assertTrue("nbrOfAcceptingStates", theAutomaton.nbrOfAcceptingStates() == 2);
				assertTrue(theAutomaton.nbrOfForbiddenStates() == 3);
				assertTrue(theAutomaton.nbrOfTransitions() == 11);
				assertTrue(theAutomaton.isAllEventsPrioritized());
				assertTrue(theAutomaton.hasInitialState());
				assertTrue(!theAutomaton.isNullAutomaton());
				assertTrue(theAlphabet.nbrOfEvents() == 5);
				assertTrue(theAlphabet.nbrOfControllableEvents() == 4);
				assertTrue(theAlphabet.nbrOfPrioritizedEvents() == 5);
				assertTrue(theAlphabet.nbrOfImmediateEvents() == 0);
				assertTrue(theAlphabet.nbrOfUnobservableEvents() == 0);
			}

			// Test Full synchronization
			{
				syncOptions.setSynchronizationType(SynchronizationType.FULL);
				AutomataSynchronizer synchronizer = new AutomataSynchronizer(theProject, syncOptions);
				synchronizer.execute();
				assertTrue(synchronizer.getNumberOfStates() == 8);
				Automaton theAutomaton = synchronizer.getAutomaton();
				Alphabet theAlphabet = theAutomaton.getAlphabet();
				assertTrue(theAutomaton.getType() == AutomatonType.Specification);
				assertTrue(theAutomaton.nbrOfStates() == 8);
				assertTrue(theAutomaton.nbrOfAcceptingStates() == 2);
				assertTrue(theAutomaton.nbrOfForbiddenStates() == 3);
				assertTrue(theAutomaton.nbrOfTransitions() == 11);
				assertTrue(theAutomaton.isAllEventsPrioritized());
				assertTrue(theAutomaton.hasInitialState());
				assertTrue(!theAutomaton.isNullAutomaton());
				assertTrue(theAlphabet.nbrOfEvents() == 5);
				assertTrue(theAlphabet.nbrOfControllableEvents() == 4);
				assertTrue(theAlphabet.nbrOfPrioritizedEvents() == 5);
				assertTrue(theAlphabet.nbrOfImmediateEvents() == 0);
				assertTrue(theAlphabet.nbrOfUnobservableEvents() == 0);
			}

			// Test Broadcast synchronization
			{
				syncOptions.setSynchronizationType(SynchronizationType.BROADCAST);
				AutomataSynchronizer synchronizer = new AutomataSynchronizer(theProject, syncOptions);
				synchronizer.execute();
				assertTrue(synchronizer.getNumberOfStates() == 12);
				Automaton theAutomaton = synchronizer.getAutomaton();
				Alphabet theAlphabet = theAutomaton.getAlphabet();
				assertTrue(theAutomaton.getType() == AutomatonType.Specification);
				assertTrue(theAutomaton.nbrOfStates() == 12);
				assertTrue(theAutomaton.nbrOfAcceptingStates() == 4);
				assertTrue(theAutomaton.nbrOfForbiddenStates() == 0);
				assertTrue(theAutomaton.nbrOfTransitions() == 36);
				assertTrue(theAutomaton.isAllEventsPrioritized());
				assertTrue(theAutomaton.hasInitialState());
				assertTrue(!theAutomaton.isNullAutomaton());
				assertTrue(theAlphabet.nbrOfEvents() == 5);
				assertTrue(theAlphabet.nbrOfControllableEvents() == 4);
				assertTrue(theAlphabet.nbrOfPrioritizedEvents() == 5);
				assertTrue(theAlphabet.nbrOfImmediateEvents() == 0);
				assertTrue(theAlphabet.nbrOfUnobservableEvents() == 0);
			}

			// Test synchronization of nondeterministic automata
			{
				theProject = builder.build(TestFiles.getFile(TestFiles.NondeterministicComposition));
				Automata aut = new Automata();
				aut.addAutomaton(theProject.getAutomaton("A"));
				aut.addAutomaton(theProject.getAutomaton("B"));
				Automaton result = AutomataSynchronizer.synchronizeAutomata(aut);
				assertTrue(result.nbrOfStates() == 7);
				assertTrue(result.nbrOfTransitions() == 6);

				aut = new Automata();
				aut.addAutomaton(theProject.getAutomaton("A2"));
				aut.addAutomaton(theProject.getAutomaton("B2"));
				result = AutomataSynchronizer.synchronizeAutomata(aut);
				assertTrue(result.nbrOfStates() == 4);
				assertTrue(result.nbrOfTransitions() == 6);
			}
		}
		catch (Exception ex)
		{
			ex.printStackTrace();
			assertTrue(false);
		}
	}
*/
}
<|MERGE_RESOLUTION|>--- conflicted
+++ resolved
@@ -112,11 +112,7 @@
 
 			// Test Prioritized synchronization, although all events are prioritized in this example
 			{
-<<<<<<< HEAD
-				AutomataSynchronizer synchronizer = new AutomataSynchronizer(theProject, syncOptions, false);
-=======
 				final AutomataSynchronizer synchronizer = new AutomataSynchronizer(theProject, syncOptions);
->>>>>>> 5fbe52b1
 				synchronizer.execute();
 				assertTrue(synchronizer.getNumberOfStates() == 8);
 				final Automaton theAutomaton = synchronizer.getAutomaton();
@@ -161,11 +157,7 @@
 			// Test Full synchronization
 			{
 				syncOptions.setSynchronizationType(SynchronizationType.FULL);
-<<<<<<< HEAD
-				AutomataSynchronizer synchronizer = new AutomataSynchronizer(theProject, syncOptions, false);
-=======
 				final AutomataSynchronizer synchronizer = new AutomataSynchronizer(theProject, syncOptions);
->>>>>>> 5fbe52b1
 				synchronizer.execute();
 				assertTrue(synchronizer.getNumberOfStates() == 8);
 				final Automaton theAutomaton = synchronizer.getAutomaton();
@@ -209,11 +201,7 @@
 			// Test Broadcast synchronization
 			{
 				syncOptions.setSynchronizationType(SynchronizationType.BROADCAST);
-<<<<<<< HEAD
-				AutomataSynchronizer synchronizer = new AutomataSynchronizer(theProject, syncOptions, false);
-=======
 				final AutomataSynchronizer synchronizer = new AutomataSynchronizer(theProject, syncOptions);
->>>>>>> 5fbe52b1
 				synchronizer.execute();
 				assertTrue(synchronizer.getNumberOfStates() == 12);
 				final Automaton theAutomaton = synchronizer.getAutomaton();
@@ -262,14 +250,14 @@
 				Automata aut = new Automata();
 				aut.addAutomaton(theProject.getAutomaton("A"));
 				aut.addAutomaton(theProject.getAutomaton("B"));
-				Automaton result = AutomataSynchronizer.synchronizeAutomata(aut, false);
+				Automaton result = AutomataSynchronizer.synchronizeAutomata(aut);
 				assertTrue(result.nbrOfStates() == 7);
 				assertTrue(result.nbrOfTransitions() == 6);
 
 				aut = new Automata();
 				aut.addAutomaton(theProject.getAutomaton("A2"));
 				aut.addAutomaton(theProject.getAutomaton("B2"));
-				result = AutomataSynchronizer.synchronizeAutomata(aut, false);
+				result = AutomataSynchronizer.synchronizeAutomata(aut);
 				assertTrue(result.nbrOfStates() == 4);
 				assertTrue(result.nbrOfTransitions() == 6);
 			}
